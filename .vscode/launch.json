{
    // Use IntelliSense to learn about possible attributes.
    // Hover to view descriptions of existing attributes.
    // For more information, visit: https://go.microsoft.com/fwlink/?linkid=830387
    "version": "0.2.0",
    "configurations": [
        {
            "type": "node",
            "request": "attach",
            "name": "Attach to app",
            "port": 9229
        },
        {
          "type": "node",
          "request": "launch",
          "name": "Launch functional-tests app",
          "runtimeExecutable": "npm",
          "runtimeArgs": [
            "run-script",
            "debug"
          ],
          "port": 9229,
          "cwd": "${workspaceFolder}/packages/functional-tests",
<<<<<<< HEAD
          "autoAttachChildProcesses": true
        },
=======
          "autoAttachChildProcesses": true,
          "console": "internalConsole",
          "internalConsoleOptions": "openOnSessionStart",
          "outputCapture": "std"
        }
>>>>>>> 98d58fa8
    ]
}
<|MERGE_RESOLUTION|>--- conflicted
+++ resolved
@@ -1,35 +1,30 @@
-{
-    // Use IntelliSense to learn about possible attributes.
-    // Hover to view descriptions of existing attributes.
-    // For more information, visit: https://go.microsoft.com/fwlink/?linkid=830387
-    "version": "0.2.0",
-    "configurations": [
-        {
-            "type": "node",
-            "request": "attach",
-            "name": "Attach to app",
-            "port": 9229
-        },
-        {
-          "type": "node",
-          "request": "launch",
-          "name": "Launch functional-tests app",
-          "runtimeExecutable": "npm",
-          "runtimeArgs": [
-            "run-script",
-            "debug"
-          ],
-          "port": 9229,
-          "cwd": "${workspaceFolder}/packages/functional-tests",
-<<<<<<< HEAD
-          "autoAttachChildProcesses": true
-        },
-=======
-          "autoAttachChildProcesses": true,
-          "console": "internalConsole",
-          "internalConsoleOptions": "openOnSessionStart",
-          "outputCapture": "std"
-        }
->>>>>>> 98d58fa8
-    ]
-}
+{
+    // Use IntelliSense to learn about possible attributes.
+    // Hover to view descriptions of existing attributes.
+    // For more information, visit: https://go.microsoft.com/fwlink/?linkid=830387
+    "version": "0.2.0",
+    "configurations": [
+        {
+            "type": "node",
+            "request": "attach",
+            "name": "Attach to app",
+            "port": 9229
+        },
+        {
+          "type": "node",
+          "request": "launch",
+          "name": "Launch functional-tests app",
+          "runtimeExecutable": "npm",
+          "runtimeArgs": [
+            "run-script",
+            "debug"
+          ],
+          "port": 9229,
+          "cwd": "${workspaceFolder}/packages/functional-tests",
+          "autoAttachChildProcesses": true,
+          "console": "internalConsole",
+          "internalConsoleOptions": "openOnSessionStart",
+          "outputCapture": "std"
+        }
+    ]
+}