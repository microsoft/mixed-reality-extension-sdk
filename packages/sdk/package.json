--- conflicted
+++ resolved
@@ -1,10 +1,6 @@
 {
   "name": "@microsoft/mixed-reality-extension-sdk",
-<<<<<<< HEAD
-  "version": "0.17.0",
-=======
   "version": "0.17.1",
->>>>>>> 0224ad6a
   "description": "The Mixed Reality Extension SDK enables developers to build 3D world extensions for AltspaceVR, using Node.JS.",
   "main": "built/index.js",
   "types": "built/index.d.ts",
@@ -50,11 +46,7 @@
     "typescript": "^3.7.2"
   },
   "dependencies": {
-<<<<<<< HEAD
-    "@microsoft/mixed-reality-extension-common": "^0.17.0",
-=======
     "@microsoft/mixed-reality-extension-common": "^0.17.1",
->>>>>>> 0224ad6a
     "@types/node": "^10.3.1",
     "debug": "^4.1.0",
     "deepmerge": "^2.1.1",
