--- conflicted
+++ resolved
@@ -8,7 +8,7 @@
 import * as Restify from 'restify';
 import { resolve as urlResolve } from 'url';
 import * as WS from 'ws';
-import { Adapter, MultipeerAdapter } from '.';
+import { Adapter, MultipeerAdapter } from './adapters';
 import { log } from './log';
 import verifyClient from './utils/verifyClient';
 
@@ -16,7 +16,7 @@
 export type WebSocketRoute = string | RegExp;
 
 const BUFFER_KEYWORD = 'buffers';
-const BUFFER_REGEX = new RegExp(`^/${BUFFER_KEYWORD}/(.+)$`);
+const BUFFER_REGEX = new RegExp(`^/${BUFFER_KEYWORD}/(.+)$`, 'u');
 
 /**
  * Configuration options for a WebHost instance.
@@ -55,40 +55,18 @@
  * Sets up an HTTP server, and generates an MRE context for your app to use.
  */
 export class WebHost {
-<<<<<<< HEAD
-	// tslint:disable: variable-name
 	private _server: Restify.Server;
 	private wss: WS.Server;
-=======
-	private _adapter: Adapter;
-	private _baseDir: string;
-	private _baseUrl: string;
-
-	public get adapter() { return this._adapter; }
-	public get baseDir() { return this._baseDir; }
-	public get baseUrl() { return this._baseUrl; }
-
->>>>>>> 3df87f20
 	private bufferMap: { [path: string]: Buffer } = {};
 	private webSocketRouteMap = new Map<WebSocketRoute, WebSocketUpgradeRequestHandler>();
-	// tslint:enable: variable-name
 
 	public get server() { return this._server; }
 	public get adapter() { return this.options.adapter; }
 	public get baseDir() { return this.options.baseDir; }
 	public get baseUrl() { return this.options.baseUrl; }
 
-<<<<<<< HEAD
 	public constructor(private options?: WebHostOptions) {
-		const pjson = require('../package.json');
-=======
-	public constructor(options: {
-		baseDir?: string;
-		baseUrl?: string;
-		port?: string | number;
-	} = {}) {
 		const pjson = require('../package.json'); /* eslint-disable-line @typescript-eslint/no-var-requires */
->>>>>>> 3df87f20
 		log.info('app', `Node: ${process.version}`);
 		log.info('app', `${pjson.name}: v${pjson.version}`);
 
@@ -111,46 +89,10 @@
 			this.options.adapter = new MultipeerAdapter();
 		}
 
-<<<<<<< HEAD
 		// If an adapter was provided, register it.
 		if (this.options.adapter) {
 			this.addAdapter(this.options.mreRoute, this.adapter);
 		}
-=======
-		// Resolve the port number. Heroku defines a PORT environment var (remapped from 80).
-		const port = options.port || process.env.PORT || 3901;
-
-		// Create a Multi-peer adapter
-		this._adapter = new MultipeerAdapter({ port });
-
-		// Start listening for new app connections from a multi-peer client.
-		this._adapter.listen()
-			.then(server => {
-				this._baseUrl = this._baseUrl || server.url.replace(/\[::\]/u, '127.0.0.1');
-				log.info('app', `${server.name} listening on ${JSON.stringify(server.address())}`);
-				log.info('app', `baseUrl: ${this.baseUrl}`);
-				log.info('app', `baseDir: ${this.baseDir}`);
-				if (this.baseDir) {
-					this.serveStaticFiles(server);
-				}
-			})
-			.catch(reason => log.error('app', `Failed to start HTTP server: ${reason}`));
-	}
->>>>>>> 3df87f20
-
-		// Start the web server, enable WebSockets, start serving static files, and start handling WebSocket connections.
-		this._server = Restify.createServer({ name: this.constructor.name });
-		this.wss = new WS.Server({ server: this.server });
-		this.server.listen(this.options.port, () => {
-			this.options.baseUrl = this.options.baseUrl || this.server.url.replace(/\[::\]/, '127.0.0.1');
-			log.info('app', `${this.server.name} listening on ${JSON.stringify(this.server.address())}`);
-			log.info('app', `baseUrl: ${this.baseUrl}`);
-			log.info('app', `baseDir: ${this.baseDir}`);
-			if (!!this.baseDir) {
-				serveStaticFiles();
-			}
-			handleWebSocketUpgrades();
-		});
 
 		const serveStaticFiles = () => {
 			this.server.get('/*',
@@ -182,13 +124,23 @@
 				ws.close(1000, "No handler registered for this route.");
 			});
 		};
-	}
-
-<<<<<<< HEAD
-=======
-	private readonly bufferRegex = new RegExp(`^/${BUFFER_KEYWORD}/(.+)$`, 'u');
-
->>>>>>> 3df87f20
+
+		// Start the web server, enable WebSockets, start serving static files,
+		// and start handling WebSocket connections.
+		this._server = Restify.createServer({ name: this.constructor.name });
+		this.wss = new WS.Server({ server: this.server });
+		this.server.listen(this.options.port, () => {
+			this.options.baseUrl = this.options.baseUrl || this.server.url.replace(/\[::\]/u, '127.0.0.1');
+			log.info('app', `${this.server.name} listening on ${JSON.stringify(this.server.address())}`);
+			log.info('app', `baseUrl: ${this.baseUrl}`);
+			log.info('app', `baseDir: ${this.baseDir}`);
+			if (this.baseDir) {
+				serveStaticFiles();
+			}
+			handleWebSocketUpgrades();
+		});
+	}
+
 	private serveStaticBuffers(req: Restify.Request, res: Restify.Response, next: Restify.Next) {
 		// grab path part of URL
 		const matches = BUFFER_REGEX.exec(req.url);
@@ -221,7 +173,7 @@
 	 * @param handler The method to call when a new WebSocket connection is made with the matching route.
 	 */
 	public addWebSocketRoute(route: WebSocketRoute, handler: WebSocketUpgradeRequestHandler) {
-		if (!!handler) {
+		if (handler) {
 			this.webSocketRouteMap.set(route, handler);
 		} else {
 			this.webSocketRouteMap.delete(route);
