--- conflicted
+++ resolved
@@ -1,145 +1,3 @@
-<<<<<<< HEAD
-/*!
- * Copyright (c) Microsoft Corporation. All rights reserved.
- * Licensed under the MIT License.
- */
-
-import { ActionEvent, CollisionEvent, Context, log, TriggerEvent, } from '../..';
-import { Message, Payloads, Protocols, WebSocket } from '../../internal';
-
-/**
- * @hidden
- * Class to handle operational messages with a client.
- */
-export class Execution extends Protocols.Protocol {
-	constructor(private context: Context) {
-		super(context.conn);
-		// Behave like a server-side endpoint (send heartbeats, measure connection quality)
-		this.use(new Protocols.ServerPreprocessing());
-	}
-
-	/** @override */
-	protected missingPromiseForReplyMessage(message: Message) {
-		// Ignore. App receives reply messages from all clients, but only processes the first one.
-	}
-
-	/** @private */
-	public 'recv-engine2app-rpc' = (payload: Payloads.EngineToAppRPC) => {
-		this.emit('protocol.receive-rpc', payload);
-	};
-
-	/** @private */
-	public 'recv-object-spawned' = (payload: Payloads.ObjectSpawned) => {
-		this.emit('protocol.update-actors', payload.actors);
-		this.emit('protocol.update-animations', payload.animations);
-	};
-
-	/** @private */
-	public 'recv-actor-update' = (payload: Payloads.ActorUpdate) => {
-		this.emit('protocol.update-actors', [payload.actor]);
-	};
-
-	/** @private */
-	public 'recv-destroy-actors' = (payload: Payloads.DestroyActors) => {
-		this.emit('protocol.destroy-actors', payload.actorIds);
-	};
-
-	/** @private */
-	public 'recv-operation-result' = (operationResult: Payloads.OperationResult) => {
-		log.log('network', operationResult.resultCode, operationResult.message);
-		if (Array.isArray(operationResult.traces)) {
-			operationResult.traces.forEach(trace => {
-				log.log('network', trace.severity, trace.message);
-			});
-		}
-	};
-
-	/** @private */
-	public 'recv-multi-operation-result' = (multiOperationResult: Payloads.MultiOperationResult) => {
-		throw new Error("Not implemented");
-	};
-
-	/** @private */
-	public 'recv-traces' = (payload: Payloads.Traces) => {
-		payload.traces.forEach(trace => {
-			log.log('client', trace.severity, trace.message);
-		});
-	};
-
-	/** @private */
-	public 'recv-user-joined' = (payload: Payloads.UserJoined) => {
-
-		const props = payload.user.properties = payload.user.properties || {};
-		props.host = props.host || 'unspecified';
-		props.engine = props.engine || 'unspecified';
-
-		if (this.conn instanceof WebSocket && !props.remoteAddress) {
-			props.remoteAddress = this.conn.remoteAddress;
-		}
-
-		this.emit('protocol.user-joined', payload.user);
-	};
-
-	/** @private */
-	public 'recv-user-left' = (payload: Payloads.UserLeft) => {
-		this.emit('protocol.user-left', payload.userId);
-	};
-
-	/** @private */
-	public 'recv-user-update' = (payload: Payloads.UserUpdate) => {
-		this.emit('protocol.update-user', payload.user);
-	};
-
-	/** @private */
-	public 'recv-sync-request' = async (payload: Payloads.SyncRequest) => {
-		// Switch over to the Sync protocol to handle this request
-		this.stopListening();
-
-		const sync = new Protocols.Sync(this.conn);
-		await sync.run(); // Allow exception to propagate.
-
-		this.startListening();
-	};
-
-	/** @private */
-	public 'recv-perform-action' = (payload: Payloads.PerformAction) => {
-		this.emit('protocol.perform-action', {
-			user: this.context.user(payload.userId),
-			targetId: payload.targetId,
-			behaviorType: payload.behaviorType,
-			actionName: payload.actionName,
-			actionState: payload.actionState,
-			actionData: payload.actionData,
-		} as ActionEvent);
-	};
-
-	/** @private */
-	public 'recv-collision-event-raised' = (payload: Payloads.CollisionEventRaised) => {
-		this.emit('protocol.collision-event-raised', {
-			colliderOwnerId: payload.actorId,
-			eventType: payload.eventType,
-			collisionData: payload.collisionData
-		} as CollisionEvent);
-	};
-
-	/** @private */
-	public 'recv-trigger-event-raised' = (payload: Payloads.TriggerEventRaised) => {
-		this.emit('protocol.trigger-event-raised', {
-			colliderOwnerId: payload.actorId,
-			eventType: payload.eventType,
-			otherColliderOwnerId: payload.otherActorId
-		} as TriggerEvent);
-	};
-
-	/** @private */
-	public 'recv-set-animation-state' = (payload: Payloads.SetAnimationState) => {
-		this.emit('protocol.set-animation-state',
-			payload.actorId,
-			payload.animationName,
-			payload.state);
-	};
-}
-=======
 /*!
  * Copyright (c) Microsoft Corporation. All rights reserved.
  * Licensed under the MIT License.
@@ -253,7 +111,8 @@
 			targetId: payload.targetId,
 			behaviorType: payload.behaviorType,
 			actionName: payload.actionName,
-			actionState: payload.actionState
+			actionState: payload.actionState,
+			actionData: payload.actionData,
 		} as ActionEvent);
 	};
 
@@ -282,5 +141,4 @@
 			payload.animationName,
 			payload.state);
 	};
-}
->>>>>>> cb3c1696
+}