/*!
 * Copyright (c) Microsoft Corporation. All rights reserved.
 * Licensed under the MIT License.
 */

import UUID from 'uuid/v4';

import {
    ActionEvent,
    Actor,
    ActorLike,
    ActorSet,
    AnimationWrapMode,
    Asset,
    AssetLike,
    BehaviorType,
    CollisionEvent,
    Context,
    CreateAnimationOptions,
    LookAtMode,
    PrimitiveDefinition,
    SetAnimationStateOptions,
    SubscriptionType,
    User,
    UserLike,
    UserSet,
} from '../..';

import {
    ActorUpdate,
    AssetUpdate,
    CollisionEventType,
    CreateActorCommon,
    CreateAnimation,
    CreateColliderType,
    CreateEmpty,
    CreateFromGltf,
    CreateFromLibrary,
    CreateFromPrefab,
    CreatePrimitive,
    DestroyActors,
    InterpolateActor,
    ObjectSpawned,
    OperationResult,
    Payload,
    RigidBodyCommands,
    SetAnimationState,
    SetBehavior,
    SetSoundState,
    UpdateCollisionEventSubscriptions,
    UpdateSubscriptions,
} from '../network/payloads';

import { log } from '../../log';
import * as Protocols from '../../protocols';
import { Execution } from '../../protocols/execution';
import { Handshake } from '../../protocols/handshake';
import { SetSoundStateOptions, SoundCommand } from '../../sound';
import resolveJsonValues from '../../utils/resolveJsonValues';
import { createForwardPromise, ForwardPromise } from '../forwardPromise';
import { OperatingModel } from '../network/operatingModel';
import { Patchable } from '../patchable';
import { SoundInstance } from '../runtime/soundInstance';

/**
 * @hidden
 */
export class InternalContext {
    public actorSet: ActorSet = {};
    public userSet: UserSet = {};
    public protocol: Protocols.Protocol;
    public interval: NodeJS.Timer;
    public generation = 0;
    public prevGeneration = 0;
    // tslint:disable-next-line:variable-name
    public __rpc: any;

    constructor(public context: Context) {
        // Handle connection close events.
        this.onClose = this.onClose.bind(this);
        this.context.conn.on('close', this.onClose);
    }

    public CreateEmpty(options?: {
        actor?: Partial<ActorLike>,
        subscriptions?: SubscriptionType[]
    }): ForwardPromise<Actor> {
        options = { ...options };
        options = {
            subscriptions: [],
            ...options,
            actor: {
                ...options.actor,
                id: UUID()
            }
        };
        const payload = {
            ...options,
            type: 'create-empty',
        } as CreateEmpty;
        return this.createActorFromPayload(payload);
    }

    public CreateFromGltf(options: {
        resourceUrl: string,
        assetName?: string,
        colliderType?: CreateColliderType,
        actor?: Partial<ActorLike>,
        subscriptions?: SubscriptionType[]
    }): ForwardPromise<Actor> {
        options = { ...options };
        options = {
            subscriptions: [],
            colliderType: 'none',
            ...options,
            actor: {
                ...options.actor,
                id: UUID()
            }
        };
        const payload = {
            ...options,
            type: 'create-from-gltf'
        } as CreateFromGltf;
        return this.createActorFromPayload(payload);
    }

    public CreateFromLibrary(options: {
        resourceId: string,
        actor?: Partial<ActorLike>,
        subscriptions?: SubscriptionType[]
    }): ForwardPromise<Actor> {
        options = { ...options };
        options = {
            subscriptions: [],
            ...options,
            actor: {
                ...options.actor,
                id: UUID()
            }
        };
        const payload = {
            ...options,
            type: 'create-from-library'
        } as CreateFromLibrary;
        return this.createActorFromPayload(payload);
    }

    public CreatePrimitive(options: {
        definition: PrimitiveDefinition,
        addCollider?: boolean,
        actor?: Partial<ActorLike>,
        subscriptions?: SubscriptionType[]
    }): ForwardPromise<Actor> {
        options = { ...options };
        options = {
            subscriptions: [],
            addCollider: false,
            ...options,
            actor: {
                ...options.actor,
                id: UUID()
            }
        };
        const payload = {
            ...options,
            type: 'create-primitive'
        } as CreatePrimitive;
        return this.createActorFromPayload(payload);
    }

    public CreateFromPrefab(options: {
        prefabId: string,
        actor?: Partial<ActorLike>,
        subscriptions?: SubscriptionType[]
    }): ForwardPromise<Actor> {
        options = { ...options };
        options = {
            subscriptions: [],
            ...options,
            actor: {
                ...options.actor,
                id: UUID()
            }
        };
        return this.createActorFromPayload({
            ...options,
            type: 'create-from-prefab'
        } as CreateFromPrefab);
    }

    private createActorFromPayload(payload: CreateActorCommon): ForwardPromise<Actor> {
        // Resolve by-reference values now, ensuring they won't change in the
        // time between now and when this message is actually sent.
        payload.actor = resolveJsonValues(payload.actor);
        // Create the actor locally.
        this.updateActors(payload.actor);
        // Get a reference to the new actor.
        const actor = this.context.actor(payload.actor.id);

        // If we have a parent, make sure it is done getting created first.
        return createForwardPromise<Actor>(actor, new Promise((resolve, reject) => {
            // Send a message to the engine to instantiate the object.
            this.protocol.sendPayload(
                payload,
                {
                    resolve: (replyPayload: ObjectSpawned | OperationResult) => {
                        this.protocol.recvPayload(replyPayload);
                        let success: boolean;
                        let message: string;
                        if (replyPayload.type === 'operation-result') {
                            success = replyPayload.resultCode !== 'error';
                            message = replyPayload.message;
                        } else {
                            success = replyPayload.result.resultCode !== 'error';
                            message = replyPayload.result.message;

                            for (const createdActorLike of replyPayload.actors) {
                                const createdActor = this.actorSet[createdActorLike.id];
                                if (createdActor) {
                                    createdActor.internal.notifyCreated(success, replyPayload.result.message);
                                }
                            }
                        }

                        if (success) {
                            resolve(actor);
                        } else {
                            reject(message);
                        }
                    },
                    reject
                });
        }));
    }

    public createAnimation(actorId: string, animationName: string, options: CreateAnimationOptions) {
        const actor = this.actorSet[actorId];
        if (!actor) {
            log.error('app', `Failed to create animation on ${animationName}. Actor ${actorId} not found.`);
        }
        options = {
            wrapMode: AnimationWrapMode.Once,
            ...options
        };
        // Resolve by-reference values now, ensuring they won't change in the
        // time between now and when this message is actually sent.
        options.keyframes = resolveJsonValues(options.keyframes);
        this.protocol.sendPayload({
            type: 'create-animation',
            actorId,
            animationName,
            ...options
        } as CreateAnimation);
    }

    public setAnimationState(
        actorId: string,
        animationName: string,
        state: SetAnimationStateOptions
    ) {
        const actor = this.actorSet[actorId];
        if (!actor) {
            log.error('app', `Failed to set animation state on ${animationName}. Actor ${actorId} not found.`);
        } else {
            this.protocol.sendPayload({
                type: 'set-animation-state',
                actorId,
                animationName,
                state
            } as SetAnimationState);
        }
    }

    public setSoundState(
        soundInstance: SoundInstance,
        command: SoundCommand,
        options?: SetSoundStateOptions,
        soundAssetId?: string,
        startTimeOffset?: number
    ) {
        this.protocol.sendPayload({
            type: 'set-sound-state',
            id: soundInstance.id,
            actorId: soundInstance.actor.id,
            soundAssetId,
            soundCommand: command,
            options,
            startTimeOffset
        } as SetSoundState);
    }

    public animateTo(
        actorId: string,
        value: Partial<ActorLike>,
        duration: number,
        curve: number[],
    ) {
        const actor = this.actorSet[actorId];
        if (!actor) {
            log.error('app', `Failed animateTo. Actor ${actorId} not found.`);
        } else if (!Array.isArray(curve) || curve.length !== 4) {
            // tslint:disable-next-line:max-line-length
            log.error('app', '`curve` parameter must be an array of four numbers. Try passing one of the predefined curves from `AnimationEaseCurves`');
        } else {
            this.protocol.sendPayload({
                type: 'interpolate-actor',
                actorId,
                animationName: UUID(),
                value,
                duration,
                curve,
                enabled: true
            } as InterpolateActor);
        }
    }

    public updateSubscriptions(
        actorId: string,
        options: {
            adds?: SubscriptionType | SubscriptionType[],
            removes?: SubscriptionType | SubscriptionType[]
        }
    ) {
        const actor = this.actorSet[actorId];
        if (actor) {
            this.protocol.sendPayload({
                type: 'update-subscriptions',
                id: actorId,
                adds: options.adds,
                removes: options.removes
            } as UpdateSubscriptions);
        } else {
            log.error('app', `Failed to update subscriptions. Actor ${actorId} not found.`);
        }
    }

    public updateCollisionEventSubscriptions(
        actorId: string,
        options: {
            adds?: CollisionEventType | CollisionEventType[],
            removes?: CollisionEventType | CollisionEventType[]
        }
    ) {
        const actor = this.actorSet[actorId];
        if (actor) {
            this.protocol.sendPayload({
                type: 'update-collision-event-subscriptions',
                actorId,
                adds: options.adds,
                removes: options.removes
            } as UpdateCollisionEventSubscriptions);
        } else {
            log.error('app', `Failed to update collision event subscriptions. Actor ${actorId} not found.`);
        }
    }

    public async startListening() {
        try {
            // Startup the handshake protocol.
            const handshake = this.protocol =
                new Handshake(this.context.conn, this.context.sessionId, OperatingModel.ServerAuthoritative);
            await handshake.run();

            // Switch to execution protocol.
            const execution = this.protocol = new Execution(this.context);

            this.updateActors = this.updateActors.bind(this);
            this.localDestroyActors = this.localDestroyActors.bind(this);
            this.userJoined = this.userJoined.bind(this);
            this.userLeft = this.userLeft.bind(this);
            this.updateUser = this.updateUser.bind(this);
            this.performAction = this.performAction.bind(this);
            this.receiveRPC = this.receiveRPC.bind(this);
            this.collisionEventRaised = this.collisionEventRaised.bind(this);
            this.setAnimationStateEventRaised = this.setAnimationStateEventRaised.bind(this);

            execution.on('protocol.update-actors', this.updateActors);
            execution.on('protocol.destroy-actors', this.localDestroyActors);
            execution.on('protocol.user-joined', this.userJoined);
            execution.on('protocol.user-left', this.userLeft);
            execution.on('protocol.update-user', this.updateUser);
            execution.on('protocol.perform-action', this.performAction);
            execution.on('protocol.receive-rpc', this.receiveRPC);
            execution.on('protocol.collision-event-raised', this.collisionEventRaised);
            execution.on('protocol.set-animation-state', this.setAnimationStateEventRaised);

            // Startup the execution protocol
            execution.startListening();
        } catch (e) {
            log.error('app', e);
        }
    }

    public start() {
        if (!this.interval) {
            this.interval = setInterval(() => this.update(), 0);
            this.context.emitter.emit('started');
        }
    }

    public stop() {
        try {
            if (this.interval) {
                this.protocol.stopListening();
                clearInterval(this.interval);
                this.interval = undefined;
                this.context.emitter.emit('stopped');
                this.context.emitter.removeAllListeners();
            }
        } catch { }
    }

    public incrementGeneration() {
        this.generation++;
    }

    public update() {
        // Early out if no state changes occurred.
        if (this.generation === this.prevGeneration) {
            return;
        }

        this.prevGeneration = this.generation;

        const syncObjects = [
            ...Object.values(this.actorSet),
            ...Object.values(this.context.assetManager.assets)
        ] as Array<Patchable<any>>;

        for (const patchable of syncObjects) {
            const patch = patchable.internal.getPatchAndReset();
            if (!patch) {
                continue;
            }

            if (patchable instanceof Actor) {
                this.protocol.sendPayload({
                    type: 'actor-update',
                    actor: patch as ActorLike
                } as ActorUpdate);
            } else if (patchable instanceof Asset) {
                this.protocol.sendPayload({
                    type: 'asset-update',
                    asset: patch as AssetLike
                } as AssetUpdate);
            }
        }
    }

    public sendDestroyActors(actorIds: string[]) {
        if (actorIds.length) {
            this.protocol.sendPayload({
                type: 'destroy-actors',
                actorIds,
            } as DestroyActors);
        }
    }

    public updateActors(sactors: Partial<ActorLike> | Array<Partial<ActorLike>>) {
        if (!sactors) {
            return;
        }
        if (!Array.isArray(sactors)) {
            sactors = [sactors];
        }
        const newActorIds: string[] = [];
        // Instantiate and store each actor.
        sactors.forEach(sactor => {
            const isNewActor = !this.actorSet[sactor.id];
            const actor = isNewActor ? Actor.alloc(this.context, sactor.id) : this.actorSet[sactor.id];
            this.actorSet[sactor.id] = actor;
            actor.copy(sactor);
            if (isNewActor) {
                newActorIds.push(actor.id);
            }
        });
        newActorIds.forEach(actorId => {
            const actor = this.actorSet[actorId];
            this.context.emitter.emit('actor-created', actor);
        });
    }

    public sendPayload(payload: Payload): void {
        this.protocol.sendPayload(payload);
    }

    public receiveRPC(procName: string, channelName: string, args: any[]) {
        this.context.emitter.emit('context.receive-rpc', procName, channelName, args);
    }

    public onClose = () => {
        this.stop();
    }

    public userJoined(suser: Partial<UserLike>) {
        if (!this.userSet[suser.id]) {
            const user = this.userSet[suser.id] = new User(this.context, suser.id);
            user.copy(suser);
            this.context.emitter.emit('user-joined', user);
        }
    }

    public userLeft(userId: string) {
        const user = this.userSet[userId];
        if (user) {
            delete this.userSet[userId];
            this.context.emitter.emit('user-left', user);
        }
    }

    public updateUser(suser: Partial<UserLike>) {
        const isNewUser = !this.userSet[suser.id];
        const user = isNewUser ? new User(this.context, suser.id) : this.userSet[suser.id];
        user.copy(suser);
        this.userSet[user.id] = user;
        if (isNewUser) {
            this.context.emitter.emit('user-joined', user);
        } else {
            this.context.emitter.emit('user-updated', user);
        }
    }

    public performAction(actionEvent: ActionEvent) {
        const user = this.userSet[actionEvent.userId];
        if (user) {
            const targetActor = this.actorSet[actionEvent.targetId];
            if (targetActor) {
                targetActor.internal.performAction(actionEvent);
            }
        }
    }

    public collisionEventRaised(collisionEvent: CollisionEvent) {
        const actor = this.actorSet[collisionEvent.colliderOwnerId];
        if (actor) {
            actor.internal.collisionEventRaised(
                collisionEvent.collisionEventType,
                collisionEvent.collisionData);
        }
    }

    public setAnimationStateEventRaised(actorId: string, animationName: string, state: SetAnimationStateOptions) {
        const actor = this.context.actor(actorId);
        if (actor) {
            actor.internal.setAnimationStateEventRaised(animationName, state);
        }
    }

    public localDestroyActors(actorIds: string[]) {
        for (const actorId of actorIds) {
            if (this.actorSet[actorId]) {
                this.localDestroyActor(this.actorSet[actorId]);
            }
        }
    }

    public localDestroyActor(actor: Actor) {
        // Collect this actor and all the children recursively
        const actorIds: string[] = [];
        // Recursively destroy children first
        (actor.children || []).forEach(child => {
            this.localDestroyActor(child);
        });
        // Remove actor from _actors
        delete this.actorSet[actor.id];
        // Raise event
        this.context.emitter.emit('actor-destroyed', actor);
    }

    public destroyActor(actorId: string) {
        const actor = this.actorSet[actorId];
        if (actor) {
            // Tell engine to destroy the actor (will destroy all children too)
            this.sendDestroyActors([actorId]);
            // Clean up the actor locally
            this.localDestroyActor(actor);
        }
    }

    public sendRigidBodyCommand(actorId: string, payload: Payload) {
        this.protocol.sendPayload({
            type: 'rigidbody-commands',
            actorId,
            commandPayloads: [payload]
        } as RigidBodyCommands);
    }

    public setBehavior(actorId: string, newBehaviorType: BehaviorType) {
        const actor = this.actorSet[actorId];
        if (actor) {
<<<<<<< HEAD
            this.protocol.sendPayload({
                type: 'set-behavior',
                actorId,
                behaviorType: newBehaviorType || 'none'
            } as SetBehavior);
=======
            actor.created().then(() => {
                if (!actor.collider) {
                    log.warning('app', 'Behaviors will not function on Unity host apps without adding a collider '
                        + 'to this actor first. Recommend adding a primitive collider to this actor.');
                }
                this.protocol.sendPayload({
                    type: 'set-behavior',
                    actorId,
                    behaviorType: newBehaviorType || 'none'
                } as SetBehavior);
            }).catch((reason: any) => {
                log.error('app', `Failed to set behavior on actor ${actor.id}.`, reason);
            });
>>>>>>> bcf43e80
        }
    }
}
<|MERGE_RESOLUTION|>--- conflicted
+++ resolved
@@ -1,615 +1,603 @@
-/*!
- * Copyright (c) Microsoft Corporation. All rights reserved.
- * Licensed under the MIT License.
- */
-
-import UUID from 'uuid/v4';
-
-import {
-    ActionEvent,
-    Actor,
-    ActorLike,
-    ActorSet,
-    AnimationWrapMode,
-    Asset,
-    AssetLike,
-    BehaviorType,
-    CollisionEvent,
-    Context,
-    CreateAnimationOptions,
-    LookAtMode,
-    PrimitiveDefinition,
-    SetAnimationStateOptions,
-    SubscriptionType,
-    User,
-    UserLike,
-    UserSet,
-} from '../..';
-
-import {
-    ActorUpdate,
-    AssetUpdate,
-    CollisionEventType,
-    CreateActorCommon,
-    CreateAnimation,
-    CreateColliderType,
-    CreateEmpty,
-    CreateFromGltf,
-    CreateFromLibrary,
-    CreateFromPrefab,
-    CreatePrimitive,
-    DestroyActors,
-    InterpolateActor,
-    ObjectSpawned,
-    OperationResult,
-    Payload,
-    RigidBodyCommands,
-    SetAnimationState,
-    SetBehavior,
-    SetSoundState,
-    UpdateCollisionEventSubscriptions,
-    UpdateSubscriptions,
-} from '../network/payloads';
-
-import { log } from '../../log';
-import * as Protocols from '../../protocols';
-import { Execution } from '../../protocols/execution';
-import { Handshake } from '../../protocols/handshake';
-import { SetSoundStateOptions, SoundCommand } from '../../sound';
-import resolveJsonValues from '../../utils/resolveJsonValues';
-import { createForwardPromise, ForwardPromise } from '../forwardPromise';
-import { OperatingModel } from '../network/operatingModel';
-import { Patchable } from '../patchable';
-import { SoundInstance } from '../runtime/soundInstance';
-
-/**
- * @hidden
- */
-export class InternalContext {
-    public actorSet: ActorSet = {};
-    public userSet: UserSet = {};
-    public protocol: Protocols.Protocol;
-    public interval: NodeJS.Timer;
-    public generation = 0;
-    public prevGeneration = 0;
-    // tslint:disable-next-line:variable-name
-    public __rpc: any;
-
-    constructor(public context: Context) {
-        // Handle connection close events.
-        this.onClose = this.onClose.bind(this);
-        this.context.conn.on('close', this.onClose);
-    }
-
-    public CreateEmpty(options?: {
-        actor?: Partial<ActorLike>,
-        subscriptions?: SubscriptionType[]
-    }): ForwardPromise<Actor> {
-        options = { ...options };
-        options = {
-            subscriptions: [],
-            ...options,
-            actor: {
-                ...options.actor,
-                id: UUID()
-            }
-        };
-        const payload = {
-            ...options,
-            type: 'create-empty',
-        } as CreateEmpty;
-        return this.createActorFromPayload(payload);
-    }
-
-    public CreateFromGltf(options: {
-        resourceUrl: string,
-        assetName?: string,
-        colliderType?: CreateColliderType,
-        actor?: Partial<ActorLike>,
-        subscriptions?: SubscriptionType[]
-    }): ForwardPromise<Actor> {
-        options = { ...options };
-        options = {
-            subscriptions: [],
-            colliderType: 'none',
-            ...options,
-            actor: {
-                ...options.actor,
-                id: UUID()
-            }
-        };
-        const payload = {
-            ...options,
-            type: 'create-from-gltf'
-        } as CreateFromGltf;
-        return this.createActorFromPayload(payload);
-    }
-
-    public CreateFromLibrary(options: {
-        resourceId: string,
-        actor?: Partial<ActorLike>,
-        subscriptions?: SubscriptionType[]
-    }): ForwardPromise<Actor> {
-        options = { ...options };
-        options = {
-            subscriptions: [],
-            ...options,
-            actor: {
-                ...options.actor,
-                id: UUID()
-            }
-        };
-        const payload = {
-            ...options,
-            type: 'create-from-library'
-        } as CreateFromLibrary;
-        return this.createActorFromPayload(payload);
-    }
-
-    public CreatePrimitive(options: {
-        definition: PrimitiveDefinition,
-        addCollider?: boolean,
-        actor?: Partial<ActorLike>,
-        subscriptions?: SubscriptionType[]
-    }): ForwardPromise<Actor> {
-        options = { ...options };
-        options = {
-            subscriptions: [],
-            addCollider: false,
-            ...options,
-            actor: {
-                ...options.actor,
-                id: UUID()
-            }
-        };
-        const payload = {
-            ...options,
-            type: 'create-primitive'
-        } as CreatePrimitive;
-        return this.createActorFromPayload(payload);
-    }
-
-    public CreateFromPrefab(options: {
-        prefabId: string,
-        actor?: Partial<ActorLike>,
-        subscriptions?: SubscriptionType[]
-    }): ForwardPromise<Actor> {
-        options = { ...options };
-        options = {
-            subscriptions: [],
-            ...options,
-            actor: {
-                ...options.actor,
-                id: UUID()
-            }
-        };
-        return this.createActorFromPayload({
-            ...options,
-            type: 'create-from-prefab'
-        } as CreateFromPrefab);
-    }
-
-    private createActorFromPayload(payload: CreateActorCommon): ForwardPromise<Actor> {
-        // Resolve by-reference values now, ensuring they won't change in the
-        // time between now and when this message is actually sent.
-        payload.actor = resolveJsonValues(payload.actor);
-        // Create the actor locally.
-        this.updateActors(payload.actor);
-        // Get a reference to the new actor.
-        const actor = this.context.actor(payload.actor.id);
-
-        // If we have a parent, make sure it is done getting created first.
-        return createForwardPromise<Actor>(actor, new Promise((resolve, reject) => {
-            // Send a message to the engine to instantiate the object.
-            this.protocol.sendPayload(
-                payload,
-                {
-                    resolve: (replyPayload: ObjectSpawned | OperationResult) => {
-                        this.protocol.recvPayload(replyPayload);
-                        let success: boolean;
-                        let message: string;
-                        if (replyPayload.type === 'operation-result') {
-                            success = replyPayload.resultCode !== 'error';
-                            message = replyPayload.message;
-                        } else {
-                            success = replyPayload.result.resultCode !== 'error';
-                            message = replyPayload.result.message;
-
-                            for (const createdActorLike of replyPayload.actors) {
-                                const createdActor = this.actorSet[createdActorLike.id];
-                                if (createdActor) {
-                                    createdActor.internal.notifyCreated(success, replyPayload.result.message);
-                                }
-                            }
-                        }
-
-                        if (success) {
-                            resolve(actor);
-                        } else {
-                            reject(message);
-                        }
-                    },
-                    reject
-                });
-        }));
-    }
-
-    public createAnimation(actorId: string, animationName: string, options: CreateAnimationOptions) {
-        const actor = this.actorSet[actorId];
-        if (!actor) {
-            log.error('app', `Failed to create animation on ${animationName}. Actor ${actorId} not found.`);
-        }
-        options = {
-            wrapMode: AnimationWrapMode.Once,
-            ...options
-        };
-        // Resolve by-reference values now, ensuring they won't change in the
-        // time between now and when this message is actually sent.
-        options.keyframes = resolveJsonValues(options.keyframes);
-        this.protocol.sendPayload({
-            type: 'create-animation',
-            actorId,
-            animationName,
-            ...options
-        } as CreateAnimation);
-    }
-
-    public setAnimationState(
-        actorId: string,
-        animationName: string,
-        state: SetAnimationStateOptions
-    ) {
-        const actor = this.actorSet[actorId];
-        if (!actor) {
-            log.error('app', `Failed to set animation state on ${animationName}. Actor ${actorId} not found.`);
-        } else {
-            this.protocol.sendPayload({
-                type: 'set-animation-state',
-                actorId,
-                animationName,
-                state
-            } as SetAnimationState);
-        }
-    }
-
-    public setSoundState(
-        soundInstance: SoundInstance,
-        command: SoundCommand,
-        options?: SetSoundStateOptions,
-        soundAssetId?: string,
-        startTimeOffset?: number
-    ) {
-        this.protocol.sendPayload({
-            type: 'set-sound-state',
-            id: soundInstance.id,
-            actorId: soundInstance.actor.id,
-            soundAssetId,
-            soundCommand: command,
-            options,
-            startTimeOffset
-        } as SetSoundState);
-    }
-
-    public animateTo(
-        actorId: string,
-        value: Partial<ActorLike>,
-        duration: number,
-        curve: number[],
-    ) {
-        const actor = this.actorSet[actorId];
-        if (!actor) {
-            log.error('app', `Failed animateTo. Actor ${actorId} not found.`);
-        } else if (!Array.isArray(curve) || curve.length !== 4) {
-            // tslint:disable-next-line:max-line-length
-            log.error('app', '`curve` parameter must be an array of four numbers. Try passing one of the predefined curves from `AnimationEaseCurves`');
-        } else {
-            this.protocol.sendPayload({
-                type: 'interpolate-actor',
-                actorId,
-                animationName: UUID(),
-                value,
-                duration,
-                curve,
-                enabled: true
-            } as InterpolateActor);
-        }
-    }
-
-    public updateSubscriptions(
-        actorId: string,
-        options: {
-            adds?: SubscriptionType | SubscriptionType[],
-            removes?: SubscriptionType | SubscriptionType[]
-        }
-    ) {
-        const actor = this.actorSet[actorId];
-        if (actor) {
-            this.protocol.sendPayload({
-                type: 'update-subscriptions',
-                id: actorId,
-                adds: options.adds,
-                removes: options.removes
-            } as UpdateSubscriptions);
-        } else {
-            log.error('app', `Failed to update subscriptions. Actor ${actorId} not found.`);
-        }
-    }
-
-    public updateCollisionEventSubscriptions(
-        actorId: string,
-        options: {
-            adds?: CollisionEventType | CollisionEventType[],
-            removes?: CollisionEventType | CollisionEventType[]
-        }
-    ) {
-        const actor = this.actorSet[actorId];
-        if (actor) {
-            this.protocol.sendPayload({
-                type: 'update-collision-event-subscriptions',
-                actorId,
-                adds: options.adds,
-                removes: options.removes
-            } as UpdateCollisionEventSubscriptions);
-        } else {
-            log.error('app', `Failed to update collision event subscriptions. Actor ${actorId} not found.`);
-        }
-    }
-
-    public async startListening() {
-        try {
-            // Startup the handshake protocol.
-            const handshake = this.protocol =
-                new Handshake(this.context.conn, this.context.sessionId, OperatingModel.ServerAuthoritative);
-            await handshake.run();
-
-            // Switch to execution protocol.
-            const execution = this.protocol = new Execution(this.context);
-
-            this.updateActors = this.updateActors.bind(this);
-            this.localDestroyActors = this.localDestroyActors.bind(this);
-            this.userJoined = this.userJoined.bind(this);
-            this.userLeft = this.userLeft.bind(this);
-            this.updateUser = this.updateUser.bind(this);
-            this.performAction = this.performAction.bind(this);
-            this.receiveRPC = this.receiveRPC.bind(this);
-            this.collisionEventRaised = this.collisionEventRaised.bind(this);
-            this.setAnimationStateEventRaised = this.setAnimationStateEventRaised.bind(this);
-
-            execution.on('protocol.update-actors', this.updateActors);
-            execution.on('protocol.destroy-actors', this.localDestroyActors);
-            execution.on('protocol.user-joined', this.userJoined);
-            execution.on('protocol.user-left', this.userLeft);
-            execution.on('protocol.update-user', this.updateUser);
-            execution.on('protocol.perform-action', this.performAction);
-            execution.on('protocol.receive-rpc', this.receiveRPC);
-            execution.on('protocol.collision-event-raised', this.collisionEventRaised);
-            execution.on('protocol.set-animation-state', this.setAnimationStateEventRaised);
-
-            // Startup the execution protocol
-            execution.startListening();
-        } catch (e) {
-            log.error('app', e);
-        }
-    }
-
-    public start() {
-        if (!this.interval) {
-            this.interval = setInterval(() => this.update(), 0);
-            this.context.emitter.emit('started');
-        }
-    }
-
-    public stop() {
-        try {
-            if (this.interval) {
-                this.protocol.stopListening();
-                clearInterval(this.interval);
-                this.interval = undefined;
-                this.context.emitter.emit('stopped');
-                this.context.emitter.removeAllListeners();
-            }
-        } catch { }
-    }
-
-    public incrementGeneration() {
-        this.generation++;
-    }
-
-    public update() {
-        // Early out if no state changes occurred.
-        if (this.generation === this.prevGeneration) {
-            return;
-        }
-
-        this.prevGeneration = this.generation;
-
-        const syncObjects = [
-            ...Object.values(this.actorSet),
-            ...Object.values(this.context.assetManager.assets)
-        ] as Array<Patchable<any>>;
-
-        for (const patchable of syncObjects) {
-            const patch = patchable.internal.getPatchAndReset();
-            if (!patch) {
-                continue;
-            }
-
-            if (patchable instanceof Actor) {
-                this.protocol.sendPayload({
-                    type: 'actor-update',
-                    actor: patch as ActorLike
-                } as ActorUpdate);
-            } else if (patchable instanceof Asset) {
-                this.protocol.sendPayload({
-                    type: 'asset-update',
-                    asset: patch as AssetLike
-                } as AssetUpdate);
-            }
-        }
-    }
-
-    public sendDestroyActors(actorIds: string[]) {
-        if (actorIds.length) {
-            this.protocol.sendPayload({
-                type: 'destroy-actors',
-                actorIds,
-            } as DestroyActors);
-        }
-    }
-
-    public updateActors(sactors: Partial<ActorLike> | Array<Partial<ActorLike>>) {
-        if (!sactors) {
-            return;
-        }
-        if (!Array.isArray(sactors)) {
-            sactors = [sactors];
-        }
-        const newActorIds: string[] = [];
-        // Instantiate and store each actor.
-        sactors.forEach(sactor => {
-            const isNewActor = !this.actorSet[sactor.id];
-            const actor = isNewActor ? Actor.alloc(this.context, sactor.id) : this.actorSet[sactor.id];
-            this.actorSet[sactor.id] = actor;
-            actor.copy(sactor);
-            if (isNewActor) {
-                newActorIds.push(actor.id);
-            }
-        });
-        newActorIds.forEach(actorId => {
-            const actor = this.actorSet[actorId];
-            this.context.emitter.emit('actor-created', actor);
-        });
-    }
-
-    public sendPayload(payload: Payload): void {
-        this.protocol.sendPayload(payload);
-    }
-
-    public receiveRPC(procName: string, channelName: string, args: any[]) {
-        this.context.emitter.emit('context.receive-rpc', procName, channelName, args);
-    }
-
-    public onClose = () => {
-        this.stop();
-    }
-
-    public userJoined(suser: Partial<UserLike>) {
-        if (!this.userSet[suser.id]) {
-            const user = this.userSet[suser.id] = new User(this.context, suser.id);
-            user.copy(suser);
-            this.context.emitter.emit('user-joined', user);
-        }
-    }
-
-    public userLeft(userId: string) {
-        const user = this.userSet[userId];
-        if (user) {
-            delete this.userSet[userId];
-            this.context.emitter.emit('user-left', user);
-        }
-    }
-
-    public updateUser(suser: Partial<UserLike>) {
-        const isNewUser = !this.userSet[suser.id];
-        const user = isNewUser ? new User(this.context, suser.id) : this.userSet[suser.id];
-        user.copy(suser);
-        this.userSet[user.id] = user;
-        if (isNewUser) {
-            this.context.emitter.emit('user-joined', user);
-        } else {
-            this.context.emitter.emit('user-updated', user);
-        }
-    }
-
-    public performAction(actionEvent: ActionEvent) {
-        const user = this.userSet[actionEvent.userId];
-        if (user) {
-            const targetActor = this.actorSet[actionEvent.targetId];
-            if (targetActor) {
-                targetActor.internal.performAction(actionEvent);
-            }
-        }
-    }
-
-    public collisionEventRaised(collisionEvent: CollisionEvent) {
-        const actor = this.actorSet[collisionEvent.colliderOwnerId];
-        if (actor) {
-            actor.internal.collisionEventRaised(
-                collisionEvent.collisionEventType,
-                collisionEvent.collisionData);
-        }
-    }
-
-    public setAnimationStateEventRaised(actorId: string, animationName: string, state: SetAnimationStateOptions) {
-        const actor = this.context.actor(actorId);
-        if (actor) {
-            actor.internal.setAnimationStateEventRaised(animationName, state);
-        }
-    }
-
-    public localDestroyActors(actorIds: string[]) {
-        for (const actorId of actorIds) {
-            if (this.actorSet[actorId]) {
-                this.localDestroyActor(this.actorSet[actorId]);
-            }
-        }
-    }
-
-    public localDestroyActor(actor: Actor) {
-        // Collect this actor and all the children recursively
-        const actorIds: string[] = [];
-        // Recursively destroy children first
-        (actor.children || []).forEach(child => {
-            this.localDestroyActor(child);
-        });
-        // Remove actor from _actors
-        delete this.actorSet[actor.id];
-        // Raise event
-        this.context.emitter.emit('actor-destroyed', actor);
-    }
-
-    public destroyActor(actorId: string) {
-        const actor = this.actorSet[actorId];
-        if (actor) {
-            // Tell engine to destroy the actor (will destroy all children too)
-            this.sendDestroyActors([actorId]);
-            // Clean up the actor locally
-            this.localDestroyActor(actor);
-        }
-    }
-
-    public sendRigidBodyCommand(actorId: string, payload: Payload) {
-        this.protocol.sendPayload({
-            type: 'rigidbody-commands',
-            actorId,
-            commandPayloads: [payload]
-        } as RigidBodyCommands);
-    }
-
-    public setBehavior(actorId: string, newBehaviorType: BehaviorType) {
-        const actor = this.actorSet[actorId];
-        if (actor) {
-<<<<<<< HEAD
-            this.protocol.sendPayload({
-                type: 'set-behavior',
-                actorId,
-                behaviorType: newBehaviorType || 'none'
-            } as SetBehavior);
-=======
-            actor.created().then(() => {
-                if (!actor.collider) {
-                    log.warning('app', 'Behaviors will not function on Unity host apps without adding a collider '
-                        + 'to this actor first. Recommend adding a primitive collider to this actor.');
-                }
-                this.protocol.sendPayload({
-                    type: 'set-behavior',
-                    actorId,
-                    behaviorType: newBehaviorType || 'none'
-                } as SetBehavior);
-            }).catch((reason: any) => {
-                log.error('app', `Failed to set behavior on actor ${actor.id}.`, reason);
-            });
->>>>>>> bcf43e80
-        }
-    }
-}
+/*!
+ * Copyright (c) Microsoft Corporation. All rights reserved.
+ * Licensed under the MIT License.
+ */
+
+import UUID from 'uuid/v4';
+
+import {
+    ActionEvent,
+    Actor,
+    ActorLike,
+    ActorSet,
+    AnimationWrapMode,
+    Asset,
+    AssetLike,
+    BehaviorType,
+    CollisionEvent,
+    Context,
+    CreateAnimationOptions,
+    LookAtMode,
+    PrimitiveDefinition,
+    SetAnimationStateOptions,
+    SubscriptionType,
+    User,
+    UserLike,
+    UserSet,
+} from '../..';
+
+import {
+    ActorUpdate,
+    AssetUpdate,
+    CollisionEventType,
+    CreateActorCommon,
+    CreateAnimation,
+    CreateColliderType,
+    CreateEmpty,
+    CreateFromGltf,
+    CreateFromLibrary,
+    CreateFromPrefab,
+    CreatePrimitive,
+    DestroyActors,
+    InterpolateActor,
+    ObjectSpawned,
+    OperationResult,
+    Payload,
+    RigidBodyCommands,
+    SetAnimationState,
+    SetBehavior,
+    SetSoundState,
+    UpdateCollisionEventSubscriptions,
+    UpdateSubscriptions,
+} from '../network/payloads';
+
+import { log } from '../../log';
+import * as Protocols from '../../protocols';
+import { Execution } from '../../protocols/execution';
+import { Handshake } from '../../protocols/handshake';
+import { SetSoundStateOptions, SoundCommand } from '../../sound';
+import resolveJsonValues from '../../utils/resolveJsonValues';
+import { createForwardPromise, ForwardPromise } from '../forwardPromise';
+import { OperatingModel } from '../network/operatingModel';
+import { Patchable } from '../patchable';
+import { SoundInstance } from '../runtime/soundInstance';
+
+/**
+ * @hidden
+ */
+export class InternalContext {
+    public actorSet: ActorSet = {};
+    public userSet: UserSet = {};
+    public protocol: Protocols.Protocol;
+    public interval: NodeJS.Timer;
+    public generation = 0;
+    public prevGeneration = 0;
+    // tslint:disable-next-line:variable-name
+    public __rpc: any;
+
+    constructor(public context: Context) {
+        // Handle connection close events.
+        this.onClose = this.onClose.bind(this);
+        this.context.conn.on('close', this.onClose);
+    }
+
+    public CreateEmpty(options?: {
+        actor?: Partial<ActorLike>,
+        subscriptions?: SubscriptionType[]
+    }): ForwardPromise<Actor> {
+        options = { ...options };
+        options = {
+            subscriptions: [],
+            ...options,
+            actor: {
+                ...options.actor,
+                id: UUID()
+            }
+        };
+        const payload = {
+            ...options,
+            type: 'create-empty',
+        } as CreateEmpty;
+        return this.createActorFromPayload(payload);
+    }
+
+    public CreateFromGltf(options: {
+        resourceUrl: string,
+        assetName?: string,
+        colliderType?: CreateColliderType,
+        actor?: Partial<ActorLike>,
+        subscriptions?: SubscriptionType[]
+    }): ForwardPromise<Actor> {
+        options = { ...options };
+        options = {
+            subscriptions: [],
+            colliderType: 'none',
+            ...options,
+            actor: {
+                ...options.actor,
+                id: UUID()
+            }
+        };
+        const payload = {
+            ...options,
+            type: 'create-from-gltf'
+        } as CreateFromGltf;
+        return this.createActorFromPayload(payload);
+    }
+
+    public CreateFromLibrary(options: {
+        resourceId: string,
+        actor?: Partial<ActorLike>,
+        subscriptions?: SubscriptionType[]
+    }): ForwardPromise<Actor> {
+        options = { ...options };
+        options = {
+            subscriptions: [],
+            ...options,
+            actor: {
+                ...options.actor,
+                id: UUID()
+            }
+        };
+        const payload = {
+            ...options,
+            type: 'create-from-library'
+        } as CreateFromLibrary;
+        return this.createActorFromPayload(payload);
+    }
+
+    public CreatePrimitive(options: {
+        definition: PrimitiveDefinition,
+        addCollider?: boolean,
+        actor?: Partial<ActorLike>,
+        subscriptions?: SubscriptionType[]
+    }): ForwardPromise<Actor> {
+        options = { ...options };
+        options = {
+            subscriptions: [],
+            addCollider: false,
+            ...options,
+            actor: {
+                ...options.actor,
+                id: UUID()
+            }
+        };
+        const payload = {
+            ...options,
+            type: 'create-primitive'
+        } as CreatePrimitive;
+        return this.createActorFromPayload(payload);
+    }
+
+    public CreateFromPrefab(options: {
+        prefabId: string,
+        actor?: Partial<ActorLike>,
+        subscriptions?: SubscriptionType[]
+    }): ForwardPromise<Actor> {
+        options = { ...options };
+        options = {
+            subscriptions: [],
+            ...options,
+            actor: {
+                ...options.actor,
+                id: UUID()
+            }
+        };
+        return this.createActorFromPayload({
+            ...options,
+            type: 'create-from-prefab'
+        } as CreateFromPrefab);
+    }
+
+    private createActorFromPayload(payload: CreateActorCommon): ForwardPromise<Actor> {
+        // Resolve by-reference values now, ensuring they won't change in the
+        // time between now and when this message is actually sent.
+        payload.actor = resolveJsonValues(payload.actor);
+        // Create the actor locally.
+        this.updateActors(payload.actor);
+        // Get a reference to the new actor.
+        const actor = this.context.actor(payload.actor.id);
+
+        // If we have a parent, make sure it is done getting created first.
+        return createForwardPromise<Actor>(actor, new Promise((resolve, reject) => {
+            // Send a message to the engine to instantiate the object.
+            this.protocol.sendPayload(
+                payload,
+                {
+                    resolve: (replyPayload: ObjectSpawned | OperationResult) => {
+                        this.protocol.recvPayload(replyPayload);
+                        let success: boolean;
+                        let message: string;
+                        if (replyPayload.type === 'operation-result') {
+                            success = replyPayload.resultCode !== 'error';
+                            message = replyPayload.message;
+                        } else {
+                            success = replyPayload.result.resultCode !== 'error';
+                            message = replyPayload.result.message;
+
+                            for (const createdActorLike of replyPayload.actors) {
+                                const createdActor = this.actorSet[createdActorLike.id];
+                                if (createdActor) {
+                                    createdActor.internal.notifyCreated(success, replyPayload.result.message);
+                                }
+                            }
+                        }
+
+                        if (success) {
+                            resolve(actor);
+                        } else {
+                            reject(message);
+                        }
+                    },
+                    reject
+                });
+        }));
+    }
+
+    public createAnimation(actorId: string, animationName: string, options: CreateAnimationOptions) {
+        const actor = this.actorSet[actorId];
+        if (!actor) {
+            log.error('app', `Failed to create animation on ${animationName}. Actor ${actorId} not found.`);
+        }
+        options = {
+            wrapMode: AnimationWrapMode.Once,
+            ...options
+        };
+        // Resolve by-reference values now, ensuring they won't change in the
+        // time between now and when this message is actually sent.
+        options.keyframes = resolveJsonValues(options.keyframes);
+        this.protocol.sendPayload({
+            type: 'create-animation',
+            actorId,
+            animationName,
+            ...options
+        } as CreateAnimation);
+    }
+
+    public setAnimationState(
+        actorId: string,
+        animationName: string,
+        state: SetAnimationStateOptions
+    ) {
+        const actor = this.actorSet[actorId];
+        if (!actor) {
+            log.error('app', `Failed to set animation state on ${animationName}. Actor ${actorId} not found.`);
+        } else {
+            this.protocol.sendPayload({
+                type: 'set-animation-state',
+                actorId,
+                animationName,
+                state
+            } as SetAnimationState);
+        }
+    }
+
+    public setSoundState(
+        soundInstance: SoundInstance,
+        command: SoundCommand,
+        options?: SetSoundStateOptions,
+        soundAssetId?: string,
+        startTimeOffset?: number
+    ) {
+        this.protocol.sendPayload({
+            type: 'set-sound-state',
+            id: soundInstance.id,
+            actorId: soundInstance.actor.id,
+            soundAssetId,
+            soundCommand: command,
+            options,
+            startTimeOffset
+        } as SetSoundState);
+    }
+
+    public animateTo(
+        actorId: string,
+        value: Partial<ActorLike>,
+        duration: number,
+        curve: number[],
+    ) {
+        const actor = this.actorSet[actorId];
+        if (!actor) {
+            log.error('app', `Failed animateTo. Actor ${actorId} not found.`);
+        } else if (!Array.isArray(curve) || curve.length !== 4) {
+            // tslint:disable-next-line:max-line-length
+            log.error('app', '`curve` parameter must be an array of four numbers. Try passing one of the predefined curves from `AnimationEaseCurves`');
+        } else {
+            this.protocol.sendPayload({
+                type: 'interpolate-actor',
+                actorId,
+                animationName: UUID(),
+                value,
+                duration,
+                curve,
+                enabled: true
+            } as InterpolateActor);
+        }
+    }
+
+    public updateSubscriptions(
+        actorId: string,
+        options: {
+            adds?: SubscriptionType | SubscriptionType[],
+            removes?: SubscriptionType | SubscriptionType[]
+        }
+    ) {
+        const actor = this.actorSet[actorId];
+        if (actor) {
+            this.protocol.sendPayload({
+                type: 'update-subscriptions',
+                id: actorId,
+                adds: options.adds,
+                removes: options.removes
+            } as UpdateSubscriptions);
+        } else {
+            log.error('app', `Failed to update subscriptions. Actor ${actorId} not found.`);
+        }
+    }
+
+    public updateCollisionEventSubscriptions(
+        actorId: string,
+        options: {
+            adds?: CollisionEventType | CollisionEventType[],
+            removes?: CollisionEventType | CollisionEventType[]
+        }
+    ) {
+        const actor = this.actorSet[actorId];
+        if (actor) {
+            this.protocol.sendPayload({
+                type: 'update-collision-event-subscriptions',
+                actorId,
+                adds: options.adds,
+                removes: options.removes
+            } as UpdateCollisionEventSubscriptions);
+        } else {
+            log.error('app', `Failed to update collision event subscriptions. Actor ${actorId} not found.`);
+        }
+    }
+
+    public async startListening() {
+        try {
+            // Startup the handshake protocol.
+            const handshake = this.protocol =
+                new Handshake(this.context.conn, this.context.sessionId, OperatingModel.ServerAuthoritative);
+            await handshake.run();
+
+            // Switch to execution protocol.
+            const execution = this.protocol = new Execution(this.context);
+
+            this.updateActors = this.updateActors.bind(this);
+            this.localDestroyActors = this.localDestroyActors.bind(this);
+            this.userJoined = this.userJoined.bind(this);
+            this.userLeft = this.userLeft.bind(this);
+            this.updateUser = this.updateUser.bind(this);
+            this.performAction = this.performAction.bind(this);
+            this.receiveRPC = this.receiveRPC.bind(this);
+            this.collisionEventRaised = this.collisionEventRaised.bind(this);
+            this.setAnimationStateEventRaised = this.setAnimationStateEventRaised.bind(this);
+
+            execution.on('protocol.update-actors', this.updateActors);
+            execution.on('protocol.destroy-actors', this.localDestroyActors);
+            execution.on('protocol.user-joined', this.userJoined);
+            execution.on('protocol.user-left', this.userLeft);
+            execution.on('protocol.update-user', this.updateUser);
+            execution.on('protocol.perform-action', this.performAction);
+            execution.on('protocol.receive-rpc', this.receiveRPC);
+            execution.on('protocol.collision-event-raised', this.collisionEventRaised);
+            execution.on('protocol.set-animation-state', this.setAnimationStateEventRaised);
+
+            // Startup the execution protocol
+            execution.startListening();
+        } catch (e) {
+            log.error('app', e);
+        }
+    }
+
+    public start() {
+        if (!this.interval) {
+            this.interval = setInterval(() => this.update(), 0);
+            this.context.emitter.emit('started');
+        }
+    }
+
+    public stop() {
+        try {
+            if (this.interval) {
+                this.protocol.stopListening();
+                clearInterval(this.interval);
+                this.interval = undefined;
+                this.context.emitter.emit('stopped');
+                this.context.emitter.removeAllListeners();
+            }
+        } catch { }
+    }
+
+    public incrementGeneration() {
+        this.generation++;
+    }
+
+    public update() {
+        // Early out if no state changes occurred.
+        if (this.generation === this.prevGeneration) {
+            return;
+        }
+
+        this.prevGeneration = this.generation;
+
+        const syncObjects = [
+            ...Object.values(this.actorSet),
+            ...Object.values(this.context.assetManager.assets)
+        ] as Array<Patchable<any>>;
+
+        for (const patchable of syncObjects) {
+            const patch = patchable.internal.getPatchAndReset();
+            if (!patch) {
+                continue;
+            }
+
+            if (patchable instanceof Actor) {
+                this.protocol.sendPayload({
+                    type: 'actor-update',
+                    actor: patch as ActorLike
+                } as ActorUpdate);
+            } else if (patchable instanceof Asset) {
+                this.protocol.sendPayload({
+                    type: 'asset-update',
+                    asset: patch as AssetLike
+                } as AssetUpdate);
+            }
+        }
+    }
+
+    public sendDestroyActors(actorIds: string[]) {
+        if (actorIds.length) {
+            this.protocol.sendPayload({
+                type: 'destroy-actors',
+                actorIds,
+            } as DestroyActors);
+        }
+    }
+
+    public updateActors(sactors: Partial<ActorLike> | Array<Partial<ActorLike>>) {
+        if (!sactors) {
+            return;
+        }
+        if (!Array.isArray(sactors)) {
+            sactors = [sactors];
+        }
+        const newActorIds: string[] = [];
+        // Instantiate and store each actor.
+        sactors.forEach(sactor => {
+            const isNewActor = !this.actorSet[sactor.id];
+            const actor = isNewActor ? Actor.alloc(this.context, sactor.id) : this.actorSet[sactor.id];
+            this.actorSet[sactor.id] = actor;
+            actor.copy(sactor);
+            if (isNewActor) {
+                newActorIds.push(actor.id);
+            }
+        });
+        newActorIds.forEach(actorId => {
+            const actor = this.actorSet[actorId];
+            this.context.emitter.emit('actor-created', actor);
+        });
+    }
+
+    public sendPayload(payload: Payload): void {
+        this.protocol.sendPayload(payload);
+    }
+
+    public receiveRPC(procName: string, channelName: string, args: any[]) {
+        this.context.emitter.emit('context.receive-rpc', procName, channelName, args);
+    }
+
+    public onClose = () => {
+        this.stop();
+    }
+
+    public userJoined(suser: Partial<UserLike>) {
+        if (!this.userSet[suser.id]) {
+            const user = this.userSet[suser.id] = new User(this.context, suser.id);
+            user.copy(suser);
+            this.context.emitter.emit('user-joined', user);
+        }
+    }
+
+    public userLeft(userId: string) {
+        const user = this.userSet[userId];
+        if (user) {
+            delete this.userSet[userId];
+            this.context.emitter.emit('user-left', user);
+        }
+    }
+
+    public updateUser(suser: Partial<UserLike>) {
+        const isNewUser = !this.userSet[suser.id];
+        const user = isNewUser ? new User(this.context, suser.id) : this.userSet[suser.id];
+        user.copy(suser);
+        this.userSet[user.id] = user;
+        if (isNewUser) {
+            this.context.emitter.emit('user-joined', user);
+        } else {
+            this.context.emitter.emit('user-updated', user);
+        }
+    }
+
+    public performAction(actionEvent: ActionEvent) {
+        const user = this.userSet[actionEvent.userId];
+        if (user) {
+            const targetActor = this.actorSet[actionEvent.targetId];
+            if (targetActor) {
+                targetActor.internal.performAction(actionEvent);
+            }
+        }
+    }
+
+    public collisionEventRaised(collisionEvent: CollisionEvent) {
+        const actor = this.actorSet[collisionEvent.colliderOwnerId];
+        if (actor) {
+            actor.internal.collisionEventRaised(
+                collisionEvent.collisionEventType,
+                collisionEvent.collisionData);
+        }
+    }
+
+    public setAnimationStateEventRaised(actorId: string, animationName: string, state: SetAnimationStateOptions) {
+        const actor = this.context.actor(actorId);
+        if (actor) {
+            actor.internal.setAnimationStateEventRaised(animationName, state);
+        }
+    }
+
+    public localDestroyActors(actorIds: string[]) {
+        for (const actorId of actorIds) {
+            if (this.actorSet[actorId]) {
+                this.localDestroyActor(this.actorSet[actorId]);
+            }
+        }
+    }
+
+    public localDestroyActor(actor: Actor) {
+        // Collect this actor and all the children recursively
+        const actorIds: string[] = [];
+        // Recursively destroy children first
+        (actor.children || []).forEach(child => {
+            this.localDestroyActor(child);
+        });
+        // Remove actor from _actors
+        delete this.actorSet[actor.id];
+        // Raise event
+        this.context.emitter.emit('actor-destroyed', actor);
+    }
+
+    public destroyActor(actorId: string) {
+        const actor = this.actorSet[actorId];
+        if (actor) {
+            // Tell engine to destroy the actor (will destroy all children too)
+            this.sendDestroyActors([actorId]);
+            // Clean up the actor locally
+            this.localDestroyActor(actor);
+        }
+    }
+
+    public sendRigidBodyCommand(actorId: string, payload: Payload) {
+        this.protocol.sendPayload({
+            type: 'rigidbody-commands',
+            actorId,
+            commandPayloads: [payload]
+        } as RigidBodyCommands);
+    }
+
+    public setBehavior(actorId: string, newBehaviorType: BehaviorType) {
+        const actor = this.actorSet[actorId];
+        if (actor) {
+            if (!actor.collider) {
+                log.warning('app', 'Behaviors will not function on Unity host apps without adding a collider '
+                    + 'to this actor first. Recommend adding a primitive collider to this actor.');
+            }
+            this.protocol.sendPayload({
+                type: 'set-behavior',
+                actorId,
+                behaviorType: newBehaviorType || 'none'
+            } as SetBehavior);
+        }
+    }
+}