--- conflicted
+++ resolved
@@ -1,741 +1,736 @@
-/*!
- * Copyright (c) Microsoft Corporation. All rights reserved.
- * Licensed under the MIT License.
- */
-
-import UUID from 'uuid/v4';
-
-import {
-    ActionEvent,
-    Actor,
-    ActorLike,
-    ActorSet,
-    AnimationWrapMode,
-    Asset,
-    AssetLike,
-    BehaviorType,
-    CollisionEvent,
-    Context,
-    CreateAnimationOptions,
-    LookAtMode,
-    PrimitiveDefinition,
-    SetAnimationStateOptions,
-<<<<<<< HEAD
-    SubscriptionOwnerType,
-=======
-    SphereColliderParams,
->>>>>>> 520144a9
-    SubscriptionType,
-    User,
-    UserLike,
-    UserSet,
-} from '../..';
-
-import {
-    ActorUpdate,
-    AssetUpdate,
-    CollisionEventType,
-    CreateActorCommon,
-    CreateAnimation,
-    CreateColliderType,
-    CreateEmpty,
-    CreateFromGltf,
-    CreateFromLibrary,
-    CreateFromPrefab,
-    CreatePrimitive,
-    DestroyActors,
-    InterpolateActor,
-    LookAt,
-    ObjectSpawned,
-    OperationResult,
-    Payload,
-    RigidBodyCommands,
-    SetAnimationState,
-    SetBehavior,
-    UpdateCollisionEventSubscriptions,
-    UpdateSubscriptions,
-} from '../network/payloads';
-
-import { log } from '../../log';
-import * as Protocols from '../../protocols';
-import { Execution } from '../../protocols/execution';
-import { Handshake } from '../../protocols/handshake';
-import resolveJsonValues from '../../utils/resolveJsonValues';
-import { createForwardPromise, ForwardPromise } from '../forwardPromise';
-import { OperatingModel } from '../network/operatingModel';
-import { Patchable } from '../patchable';
-
-/**
- * @hidden
- */
-export class InternalContext {
-    public actorSet: ActorSet = {};
-    public userSet: UserSet = {};
-    public protocol: Protocols.Protocol;
-    public interval: NodeJS.Timer;
-    public generation = 0;
-    public prevGeneration = 0;
-    // tslint:disable-next-line:variable-name
-    public __rpc: any;
-
-    constructor(public context: Context) {
-        // Handle connection close events.
-        this.onClose = this.onClose.bind(this);
-        this.context.conn.on('close', this.onClose);
-    }
-
-    public CreateEmpty(options?: {
-        actor?: Partial<ActorLike>,
-        subscriptions?: SubscriptionType[]
-    }): ForwardPromise<Actor> {
-        options = { ...options };
-        options = {
-            subscriptions: [],
-            ...options,
-            actor: {
-                ...options.actor,
-                id: UUID()
-            }
-        };
-        const payload = {
-            ...options,
-            type: 'create-empty',
-        } as CreateEmpty;
-        return this.createActorFromPayload(payload);
-    }
-
-    public CreateFromGltf(options: {
-        resourceUrl: string,
-        assetName?: string,
-        colliderType?: CreateColliderType,
-        actor?: Partial<ActorLike>,
-        subscriptions?: SubscriptionType[]
-    }): ForwardPromise<Actor> {
-        options = { ...options };
-        options = {
-            subscriptions: [],
-            colliderType: 'none',
-            ...options,
-            actor: {
-                ...options.actor,
-                id: UUID()
-            }
-        };
-        const payload = {
-            ...options,
-            type: 'create-from-gltf'
-        } as CreateFromGltf;
-        return this.createActorFromPayload(payload);
-    }
-
-    public CreateFromLibrary(options: {
-        resourceId: string,
-        actor?: Partial<ActorLike>,
-        subscriptions?: SubscriptionType[]
-    }): ForwardPromise<Actor> {
-        options = { ...options };
-        options = {
-            subscriptions: [],
-            ...options,
-            actor: {
-                ...options.actor,
-                id: UUID()
-            }
-        };
-        const payload = {
-            ...options,
-            type: 'create-from-library'
-        } as CreateFromLibrary;
-        return this.createActorFromPayload(payload);
-    }
-
-    public CreatePrimitive(options: {
-        definition: PrimitiveDefinition,
-        addCollider?: boolean,
-        actor?: Partial<ActorLike>,
-        subscriptions?: SubscriptionType[]
-    }): ForwardPromise<Actor> {
-        options = { ...options };
-        options = {
-            subscriptions: [],
-            addCollider: false,
-            ...options,
-            actor: {
-                ...options.actor,
-                id: UUID()
-            }
-        };
-        const payload = {
-            ...options,
-            type: 'create-primitive'
-        } as CreatePrimitive;
-        return this.createActorFromPayload(payload);
-    }
-
-    public CreateFromPrefab(options: {
-        prefabId: string,
-        actor?: Partial<ActorLike>,
-        subscriptions?: SubscriptionType[]
-    }): ForwardPromise<Actor> {
-        options = { ...options };
-        options = {
-            subscriptions: [],
-            ...options,
-            actor: {
-                ...options.actor,
-                id: UUID()
-            }
-        };
-        return this.createActorFromPayload({
-            ...options,
-            type: 'create-from-prefab'
-        } as CreateFromPrefab);
-    }
-
-    private createActorFromPayload(payload: CreateActorCommon): ForwardPromise<Actor> {
-        // Resolve by-reference values now, ensuring they won't change in the
-        // time between now and when this message is actually sent.
-        payload.actor = resolveJsonValues(payload.actor);
-        // Create the actor locally.
-        this.updateActors(payload.actor);
-        // Get a reference to the new actor.
-        const actor = this.context.actor(payload.actor.id);
-        const parent = actor.parent;
-        const wait = parent ? parent.created() : Promise.resolve();
-
-        // If we have a parent, make sure it is done getting created first.
-        return createForwardPromise<Actor>(actor, new Promise((resolve, reject) => {
-            wait.then(() => {
-                // Send a message to the engine to instantiate the object.
-                this.protocol.sendPayload(
-                    payload,
-                    {
-                        resolve: (replyPayload: ObjectSpawned | OperationResult) => {
-                            this.protocol.recvPayload(replyPayload);
-                            let success: boolean;
-                            let message: string;
-                            if (replyPayload.type === 'operation-result') {
-                                success = replyPayload.resultCode !== 'error';
-                                message = replyPayload.message;
-                            } else {
-                                success = replyPayload.result.resultCode !== 'error';
-                                message = replyPayload.result.message;
-
-                                for (const createdActorLike of replyPayload.actors) {
-                                    const createdActor = this.actorSet[createdActorLike.id];
-                                    if (createdActor) {
-                                        createdActor.internal.notifyCreated(success, replyPayload.result.message);
-                                    }
-                                }
-                            }
-
-                            if (success) {
-                                resolve(actor);
-                            } else {
-                                reject(message);
-                            }
-                        },
-                        reject
-                    });
-            }).catch((reason: any) => {
-                reject(`Failed to instantiate actor ${actor.id}. ${(reason || '').toString()}`.trim());
-                // TODO: Remove actor from context?
-            });
-        }));
-    }
-
-    public createAnimation(actorId: string, animationName: string, options: CreateAnimationOptions) {
-        const actor = this.actorSet[actorId];
-        if (!actor) {
-            return Promise.reject(`Failed to create animation. Actor ${actorId} not found`);
-        }
-        options = {
-            wrapMode: AnimationWrapMode.Once,
-            ...options
-        };
-        // Resolve by-reference values now, ensuring they won't change in the
-        // time between now and when this message is actually sent.
-        options.keyframes = resolveJsonValues(options.keyframes);
-        // Enqueue a placeholder promise to indicate the operation is in progress.
-        actor.internal.enqueueCreateAnimationPromise(
-            animationName, {
-                resolve: () => { /* empty */ },
-                reject: () => { /* empty */ },
-            });
-        return new Promise<void>((resolve, reject) => {
-            actor.created().then(() => {
-                // TODO: Reject promise if send() fails
-                this.protocol.sendPayload({
-                    type: 'create-animation',
-                    actorId,
-                    animationName,
-                    ...options
-                } as CreateAnimation, {
-                        resolve: (replyPayload: OperationResult) => {
-                            this.protocol.recvPayload(replyPayload);
-                            const success = replyPayload.resultCode !== 'error';
-                            const message = replyPayload.message;
-                            actor.internal.notifyAnimationCreated(animationName, success, message);
-                            if (success) {
-                                resolve();
-                            } else {
-                                reject(message);
-                            }
-                        },
-                        reject: (reason?: any) => {
-                            actor.internal.notifyAnimationCreated(animationName, false, reason);
-                            reject(reason);
-                        }
-                    });
-            }).catch((reason) => {
-                reject(`Failed to create animation: ${(reason || '').toString()}`.trim());
-            });
-        });
-    }
-
-    public setAnimationState(
-        actorId: string,
-        animationName: string,
-        state: SetAnimationStateOptions
-    ) {
-        const actor = this.actorSet[actorId];
-        if (actor) {
-            actor.created().then(() => {
-                actor.internal.animationCreated(animationName)
-                    .then(() => this.protocol.sendPayload({
-                        type: 'set-animation-state',
-                        actorId,
-                        animationName,
-                        state
-                    } as SetAnimationState))
-                    .catch((reason) => log.error('app', reason));
-            })
-            .catch((reason) => log.error('app', reason));
-        } else {
-            log.error('app', `Failed to set animation state on ${animationName}. Actor ${actorId} not found.`);
-        }
-    }
-
-    public animateTo(
-        actorId: string,
-        value: Partial<ActorLike>,
-        duration: number,
-        curve: number[],
-    ) {
-        const actor = this.actorSet[actorId];
-        if (!actor) {
-            return Promise.reject(`Failed animateTo. Actor ${actorId} not found`);
-        } else if (!Array.isArray(curve) || curve.length !== 4) {
-            return Promise.reject('`curve` parameter must be an array of four numbers. \
-            Try passing one of the predefined curves from `AnimationEaseCurves`');
-        } else {
-            return new Promise<void>((resolve, reject) => {
-                actor.created().then(() => {
-                    this.protocol.sendPayload({
-                        type: 'interpolate-actor',
-                        actorId,
-                        animationName: UUID(),
-                        value,
-                        duration,
-                        curve,
-                        enabled: true
-                    } as InterpolateActor, { resolve, reject });
-                }).catch((reason: any) => {
-                    log.error('app', `Failed animateTo. Actor ${actor.id}. ${(reason || '').toString()}`.trim());
-                });
-            });
-        }
-    }
-
-    public lookAt(actorId: string, targetId: string, lookAtMode: LookAtMode) {
-        const actor = this.actorSet[actorId];
-        if (actor) {
-            actor.created().then(() => {
-                this.protocol.sendPayload({
-                    type: 'look-at',
-                    actorId,
-                    targetId,
-                    lookAtMode
-                } as LookAt);
-            }).catch((reason: any) => {
-                log.error('app', `Failed lookAt. Actor ${actor.id}. ${(reason || '').toString()}`.trim());
-            });
-        } else {
-            log.error('app', `Failed lookAt. Actor ${actorId} not found.`);
-        }
-    }
-
-    /* TODO: Delete enable-collider payload and implement via patching mechanism.
-
-    public enableCollider(
-        actorId: string,
-        colliderType: 'box' | 'sphere',
-        collisionLayer: CollisionLayer,
-        isTrigger: boolean,
-        center: Vector3Like,
-        size: number | Vector3Like
-    ): ForwardPromise<Collider> {
-        const actor = this.actorSet[actorId];
-        if (!actor) {
-            return Promise.reject(`Failed enable collider. Actor ${actorId} not found`);
-        } else {
-            // Resolve by-reference values now, ensuring they won't change in the
-            // time between now and when this message is actually sent.
-            center = resolveJsonValues(center);
-            size = resolveJsonValues(size);
-            return createForwardPromise<Collider>(actor.collider, new Promise((resolve, reject) => {
-                actor.created().then(() => {
-                    let colliderPayload = {
-                        type: 'enable-collider',
-                        actorId,
-                    } as EnableCollider;
-
-                    switch (colliderType) {
-                        case 'box':
-                            colliderPayload = {
-                                ...colliderPayload,
-                                collider: {
-                                    enabled: true,
-                                    isTrigger,
-                                    collisionLayer,
-                                    colliderParams: {
-                                        colliderType: 'box',
-                                        center,
-                                        size: size as Partial<Vector3Like>
-                                    } as BoxColliderParams
-                                } as ColliderLike
-                            };
-                            break;
-                        case 'sphere':
-                            colliderPayload = {
-                                ...colliderPayload,
-                                collider: {
-                                    enabled: true,
-                                    isTrigger,
-                                    collisionLayer,
-                                    colliderParams: {
-                                        colliderType: 'sphere',
-                                        center,
-                                        radius: size as number
-                                    } as SphereColliderParams
-                                } as ColliderLike
-                            };
-                            break;
-                        default:
-                            reject(
-                                'Trying to enable a collider on the actor with an invalid collider type.' +
-                                `Type given is ${colliderType}`);
-                    }
-
-                    this.protocol.sendPayload(colliderPayload, {
-                        resolve: (payload: OperationResult) => {
-                            this.protocol.recvPayload(payload);
-                            if (payload.resultCode === 'error') {
-                                reject(payload.message);
-                            } else {
-                                resolve(actor.collider);
-                            }
-                        },
-                        reject
-                    });
-                }).catch((reason: any) => {
-                    reject(`Failed enable collider on actor ${actor.id}. ${(reason || '').toString()}`.trim());
-                });
-            }));
-        }
-    }
-    */
-    public updateSubscriptions(
-        actorId: string,
-        options: {
-            adds?: SubscriptionType | SubscriptionType[],
-            removes?: SubscriptionType | SubscriptionType[]
-        }
-    ) {
-        const actor = this.actorSet[actorId];
-        if (actor) {
-            actor.created().then(() => {
-                this.protocol.sendPayload({
-                    type: 'update-subscriptions',
-                    id: actorId,
-                    adds: options.adds,
-                    removes: options.removes
-                } as UpdateSubscriptions);
-            }).catch((reason: any) => {
-                log.error('app', `Failed to update subscriptions on actor ${actor.id}.`, reason);
-            });
-        } else {
-            log.error('app', `Failed to update subscriptions. Actor ${actorId} not found.`);
-        }
-    }
-
-    public updateCollisionEventSubscriptions(
-        actorId: string,
-        options: {
-            adds?: CollisionEventType | CollisionEventType[],
-            removes?: CollisionEventType | CollisionEventType[]
-        }
-    ) {
-        const actor = this.actorSet[actorId];
-        if (actor) {
-            actor.created().then(() => {
-                this.protocol.sendPayload({
-                    type: 'update-collision-event-subscriptions',
-                    actorId,
-                    adds: options.adds,
-                    removes: options.removes
-                } as UpdateCollisionEventSubscriptions);
-            }).catch((reason: any) => {
-                log.error('app', `Failed to update collision event subscriptions on actor ${actor.id}.`, reason);
-            });
-        } else {
-            log.error('app', `Failed to update collision event subscriptions. Actor ${actorId} not found.`);
-        }
-    }
-
-    public async startListening() {
-        try {
-            // Startup the handshake protocol.
-            const handshake = this.protocol =
-                new Handshake(this.context.conn, this.context.sessionId, OperatingModel.ServerAuthoritative);
-            await handshake.run();
-
-            // Switch to execution protocol.
-            const execution = this.protocol = new Execution(this.context);
-
-            this.updateActors = this.updateActors.bind(this);
-            this.localDestroyActors = this.localDestroyActors.bind(this);
-            this.userJoined = this.userJoined.bind(this);
-            this.userLeft = this.userLeft.bind(this);
-            this.updateUser = this.updateUser.bind(this);
-            this.performAction = this.performAction.bind(this);
-            this.receiveRPC = this.receiveRPC.bind(this);
-            this.collisionEventRaised = this.collisionEventRaised.bind(this);
-            this.setAnimationStateEventRaised = this.setAnimationStateEventRaised.bind(this);
-
-            execution.on('protocol.update-actors', this.updateActors);
-            execution.on('protocol.destroy-actors', this.localDestroyActors);
-            execution.on('protocol.user-joined', this.userJoined);
-            execution.on('protocol.user-left', this.userLeft);
-            execution.on('protocol.update-user', this.updateUser);
-            execution.on('protocol.perform-action', this.performAction);
-            execution.on('protocol.receive-rpc', this.receiveRPC);
-            execution.on('protocol.collision-event-raised', this.collisionEventRaised);
-            execution.on('protocol.set-animation-state', this.setAnimationStateEventRaised);
-
-            // Startup the execution protocol
-            execution.startListening();
-        } catch (e) {
-            log.error('app', e);
-        }
-    }
-
-    public start() {
-        if (!this.interval) {
-            this.interval = setInterval(() => this.update(), 0);
-            this.context.emitter.emit('started');
-        }
-    }
-
-    public stop() {
-        try {
-            if (this.interval) {
-                this.protocol.stopListening();
-                clearInterval(this.interval);
-                this.interval = undefined;
-                this.context.emitter.emit('stopped');
-                this.context.emitter.removeAllListeners();
-            }
-        } catch { }
-    }
-
-    public incrementGeneration() {
-        this.generation++;
-    }
-
-    public update() {
-        // Early out if no state changes occurred.
-        if (this.generation === this.prevGeneration) {
-            return;
-        }
-
-        this.prevGeneration = this.generation;
-
-        const syncObjects = [
-            ...Object.values(this.actorSet),
-            ...Object.values(this.context.assetManager.assets)
-        ] as Array<Patchable<any>>;
-
-        for (const patchable of syncObjects) {
-            const patch = patchable.internal.getPatchAndReset();
-            if (!patch) {
-                continue;
-            }
-
-            if (patchable instanceof Actor) {
-                this.protocol.sendPayload({
-                    type: 'actor-update',
-                    actor: patch as ActorLike
-                } as ActorUpdate);
-            } else if (patchable instanceof Asset) {
-                this.protocol.sendPayload({
-                    type: 'asset-update',
-                    asset: patch as AssetLike
-                } as AssetUpdate);
-            }
-        }
-    }
-
-    public sendDestroyActors(actorIds: string[]) {
-        if (actorIds.length) {
-            this.protocol.sendPayload({
-                type: 'destroy-actors',
-                actorIds,
-            } as DestroyActors);
-        }
-    }
-
-    public updateActors(sactors: Partial<ActorLike> | Array<Partial<ActorLike>>) {
-        if (!sactors) {
-            return;
-        }
-        if (!Array.isArray(sactors)) {
-            sactors = [sactors];
-        }
-        const newActorIds: string[] = [];
-        // Instantiate and store each actor.
-        sactors.forEach(sactor => {
-            const isNewActor = !this.actorSet[sactor.id];
-            const actor = isNewActor ? Actor.alloc(this.context, sactor.id) : this.actorSet[sactor.id];
-            this.actorSet[sactor.id] = actor;
-            actor.copy(sactor);
-            if (isNewActor) {
-                newActorIds.push(actor.id);
-            }
-        });
-        newActorIds.forEach(actorId => {
-            const actor = this.actorSet[actorId];
-            this.context.emitter.emit('actor-created', actor);
-        });
-    }
-
-    public sendPayload(payload: Payload): void {
-        this.protocol.sendPayload(payload);
-    }
-
-    public receiveRPC(procName: string, channelName: string, args: any[]) {
-        this.context.emitter.emit('context.receive-rpc', procName, channelName, args);
-    }
-
-    public onClose = () => {
-        this.stop();
-    }
-
-    public userJoined(suser: Partial<UserLike>) {
-        if (!this.userSet[suser.id]) {
-            const user = this.userSet[suser.id] = new User(this.context, suser.id);
-            user.copy(suser);
-            this.context.emitter.emit('user-joined', user);
-        }
-    }
-
-    public userLeft(userId: string) {
-        const user = this.userSet[userId];
-        if (user) {
-            delete this.userSet[userId];
-            this.context.emitter.emit('user-left', user);
-        }
-    }
-
-    public updateUser(suser: Partial<UserLike>) {
-        const isNewUser = !this.userSet[suser.id];
-        const user = isNewUser ? new User(this.context, suser.id) : this.userSet[suser.id];
-        user.copy(suser);
-        this.userSet[user.id] = user;
-        if (isNewUser) {
-            this.context.emitter.emit('user-joined', user);
-        } else {
-            this.context.emitter.emit('user-updated', user);
-        }
-    }
-
-    public performAction(actionEvent: ActionEvent) {
-        const user = this.userSet[actionEvent.userId];
-        if (user) {
-            const targetActor = this.actorSet[actionEvent.targetId];
-            if (targetActor) {
-                targetActor.internal.performAction(actionEvent);
-            }
-        }
-    }
-
-    public collisionEventRaised(collisionEvent: CollisionEvent) {
-        const actor = this.actorSet[collisionEvent.colliderOwnerId];
-        if (actor) {
-            actor.internal.collisionEventRaised(
-                collisionEvent.collisionEventType,
-                collisionEvent.collisionData);
-        }
-    }
-
-    public setAnimationStateEventRaised(actorId: string, animationName: string, state: SetAnimationStateOptions) {
-        const actor = this.context.actor(actorId);
-        if (actor) {
-            actor.internal.setAnimationStateEventRaised(animationName, state);
-        }
-    }
-
-    public localDestroyActors(actorIds: string[]) {
-        for (const actorId of actorIds) {
-            if (this.actorSet[actorId]) {
-                this.localDestroyActor(this.actorSet[actorId]);
-            }
-        }
-    }
-
-    public localDestroyActor(actor: Actor) {
-        // Collect this actor and all the children recursively
-        const actorIds: string[] = [];
-        // Recursively destroy children first
-        (actor.children || []).forEach(child => {
-            this.localDestroyActor(child);
-        });
-        // Remove actor from _actors
-        delete this.actorSet[actor.id];
-        // Raise event
-        this.context.emitter.emit('actor-destroyed', actor);
-    }
-
-    public destroyActor(actorId: string) {
-        const actor = this.actorSet[actorId];
-        if (actor) {
-            // Tell engine to destroy the actor (will destroy all children too)
-            this.sendDestroyActors([actorId]);
-            // Clean up the actor locally
-            this.localDestroyActor(actor);
-        }
-    }
-
-    public sendRigidBodyCommand(actorId: string, payload: Payload) {
-        this.protocol.sendPayload({
-            type: 'rigidbody-commands',
-            actorId,
-            commandPayloads: [payload]
-        } as RigidBodyCommands);
-    }
-
-    public setBehavior(actorId: string, newBehaviorType: BehaviorType) {
-        const actor = this.actorSet[actorId];
-        if (actor) {
-            actor.created().then(() => {
-                this.protocol.sendPayload({
-                    type: 'set-behavior',
-                    actorId,
-                    behaviorType: newBehaviorType || 'none'
-                } as SetBehavior);
-            }).catch((reason: any) => {
-                log.error('app', `Failed to set behavior on actor ${actor.id}.`, reason);
-            });
-        }
-    }
-}
+/*!
+ * Copyright (c) Microsoft Corporation. All rights reserved.
+ * Licensed under the MIT License.
+ */
+
+import UUID from 'uuid/v4';
+
+import {
+    ActionEvent,
+    Actor,
+    ActorLike,
+    ActorSet,
+    AnimationWrapMode,
+    Asset,
+    AssetLike,
+    BehaviorType,
+    CollisionEvent,
+    Context,
+    CreateAnimationOptions,
+    LookAtMode,
+    PrimitiveDefinition,
+    SetAnimationStateOptions,
+    SubscriptionType,
+    User,
+    UserLike,
+    UserSet,
+} from '../..';
+
+import {
+    ActorUpdate,
+    AssetUpdate,
+    CollisionEventType,
+    CreateActorCommon,
+    CreateAnimation,
+    CreateColliderType,
+    CreateEmpty,
+    CreateFromGltf,
+    CreateFromLibrary,
+    CreateFromPrefab,
+    CreatePrimitive,
+    DestroyActors,
+    InterpolateActor,
+    LookAt,
+    ObjectSpawned,
+    OperationResult,
+    Payload,
+    RigidBodyCommands,
+    SetAnimationState,
+    SetBehavior,
+    UpdateCollisionEventSubscriptions,
+    UpdateSubscriptions,
+} from '../network/payloads';
+
+import { log } from '../../log';
+import * as Protocols from '../../protocols';
+import { Execution } from '../../protocols/execution';
+import { Handshake } from '../../protocols/handshake';
+import resolveJsonValues from '../../utils/resolveJsonValues';
+import { createForwardPromise, ForwardPromise } from '../forwardPromise';
+import { OperatingModel } from '../network/operatingModel';
+import { Patchable } from '../patchable';
+
+/**
+ * @hidden
+ */
+export class InternalContext {
+    public actorSet: ActorSet = {};
+    public userSet: UserSet = {};
+    public protocol: Protocols.Protocol;
+    public interval: NodeJS.Timer;
+    public generation = 0;
+    public prevGeneration = 0;
+    // tslint:disable-next-line:variable-name
+    public __rpc: any;
+
+    constructor(public context: Context) {
+        // Handle connection close events.
+        this.onClose = this.onClose.bind(this);
+        this.context.conn.on('close', this.onClose);
+    }
+
+    public CreateEmpty(options?: {
+        actor?: Partial<ActorLike>,
+        subscriptions?: SubscriptionType[]
+    }): ForwardPromise<Actor> {
+        options = { ...options };
+        options = {
+            subscriptions: [],
+            ...options,
+            actor: {
+                ...options.actor,
+                id: UUID()
+            }
+        };
+        const payload = {
+            ...options,
+            type: 'create-empty',
+        } as CreateEmpty;
+        return this.createActorFromPayload(payload);
+    }
+
+    public CreateFromGltf(options: {
+        resourceUrl: string,
+        assetName?: string,
+        colliderType?: CreateColliderType,
+        actor?: Partial<ActorLike>,
+        subscriptions?: SubscriptionType[]
+    }): ForwardPromise<Actor> {
+        options = { ...options };
+        options = {
+            subscriptions: [],
+            colliderType: 'none',
+            ...options,
+            actor: {
+                ...options.actor,
+                id: UUID()
+            }
+        };
+        const payload = {
+            ...options,
+            type: 'create-from-gltf'
+        } as CreateFromGltf;
+        return this.createActorFromPayload(payload);
+    }
+
+    public CreateFromLibrary(options: {
+        resourceId: string,
+        actor?: Partial<ActorLike>,
+        subscriptions?: SubscriptionType[]
+    }): ForwardPromise<Actor> {
+        options = { ...options };
+        options = {
+            subscriptions: [],
+            ...options,
+            actor: {
+                ...options.actor,
+                id: UUID()
+            }
+        };
+        const payload = {
+            ...options,
+            type: 'create-from-library'
+        } as CreateFromLibrary;
+        return this.createActorFromPayload(payload);
+    }
+
+    public CreatePrimitive(options: {
+        definition: PrimitiveDefinition,
+        addCollider?: boolean,
+        actor?: Partial<ActorLike>,
+        subscriptions?: SubscriptionType[]
+    }): ForwardPromise<Actor> {
+        options = { ...options };
+        options = {
+            subscriptions: [],
+            addCollider: false,
+            ...options,
+            actor: {
+                ...options.actor,
+                id: UUID()
+            }
+        };
+        const payload = {
+            ...options,
+            type: 'create-primitive'
+        } as CreatePrimitive;
+        return this.createActorFromPayload(payload);
+    }
+
+    public CreateFromPrefab(options: {
+        prefabId: string,
+        actor?: Partial<ActorLike>,
+        subscriptions?: SubscriptionType[]
+    }): ForwardPromise<Actor> {
+        options = { ...options };
+        options = {
+            subscriptions: [],
+            ...options,
+            actor: {
+                ...options.actor,
+                id: UUID()
+            }
+        };
+        return this.createActorFromPayload({
+            ...options,
+            type: 'create-from-prefab'
+        } as CreateFromPrefab);
+    }
+
+    private createActorFromPayload(payload: CreateActorCommon): ForwardPromise<Actor> {
+        // Resolve by-reference values now, ensuring they won't change in the
+        // time between now and when this message is actually sent.
+        payload.actor = resolveJsonValues(payload.actor);
+        // Create the actor locally.
+        this.updateActors(payload.actor);
+        // Get a reference to the new actor.
+        const actor = this.context.actor(payload.actor.id);
+        const parent = actor.parent;
+        const wait = parent ? parent.created() : Promise.resolve();
+
+        // If we have a parent, make sure it is done getting created first.
+        return createForwardPromise<Actor>(actor, new Promise((resolve, reject) => {
+            wait.then(() => {
+                // Send a message to the engine to instantiate the object.
+                this.protocol.sendPayload(
+                    payload,
+                    {
+                        resolve: (replyPayload: ObjectSpawned | OperationResult) => {
+                            this.protocol.recvPayload(replyPayload);
+                            let success: boolean;
+                            let message: string;
+                            if (replyPayload.type === 'operation-result') {
+                                success = replyPayload.resultCode !== 'error';
+                                message = replyPayload.message;
+                            } else {
+                                success = replyPayload.result.resultCode !== 'error';
+                                message = replyPayload.result.message;
+
+                                for (const createdActorLike of replyPayload.actors) {
+                                    const createdActor = this.actorSet[createdActorLike.id];
+                                    if (createdActor) {
+                                        createdActor.internal.notifyCreated(success, replyPayload.result.message);
+                                    }
+                                }
+                            }
+
+                            if (success) {
+                                resolve(actor);
+                            } else {
+                                reject(message);
+                            }
+                        },
+                        reject
+                    });
+            }).catch((reason: any) => {
+                reject(`Failed to instantiate actor ${actor.id}. ${(reason || '').toString()}`.trim());
+                // TODO: Remove actor from context?
+            });
+        }));
+    }
+
+    public createAnimation(actorId: string, animationName: string, options: CreateAnimationOptions) {
+        const actor = this.actorSet[actorId];
+        if (!actor) {
+            return Promise.reject(`Failed to create animation. Actor ${actorId} not found`);
+        }
+        options = {
+            wrapMode: AnimationWrapMode.Once,
+            ...options
+        };
+        // Resolve by-reference values now, ensuring they won't change in the
+        // time between now and when this message is actually sent.
+        options.keyframes = resolveJsonValues(options.keyframes);
+        // Enqueue a placeholder promise to indicate the operation is in progress.
+        actor.internal.enqueueCreateAnimationPromise(
+            animationName, {
+                resolve: () => { /* empty */ },
+                reject: () => { /* empty */ },
+            });
+        return new Promise<void>((resolve, reject) => {
+            actor.created().then(() => {
+                // TODO: Reject promise if send() fails
+                this.protocol.sendPayload({
+                    type: 'create-animation',
+                    actorId,
+                    animationName,
+                    ...options
+                } as CreateAnimation, {
+                        resolve: (replyPayload: OperationResult) => {
+                            this.protocol.recvPayload(replyPayload);
+                            const success = replyPayload.resultCode !== 'error';
+                            const message = replyPayload.message;
+                            actor.internal.notifyAnimationCreated(animationName, success, message);
+                            if (success) {
+                                resolve();
+                            } else {
+                                reject(message);
+                            }
+                        },
+                        reject: (reason?: any) => {
+                            actor.internal.notifyAnimationCreated(animationName, false, reason);
+                            reject(reason);
+                        }
+                    });
+            }).catch((reason) => {
+                reject(`Failed to create animation: ${(reason || '').toString()}`.trim());
+            });
+        });
+    }
+
+    public setAnimationState(
+        actorId: string,
+        animationName: string,
+        state: SetAnimationStateOptions
+    ) {
+        const actor = this.actorSet[actorId];
+        if (actor) {
+            actor.created().then(() => {
+                actor.internal.animationCreated(animationName)
+                    .then(() => this.protocol.sendPayload({
+                        type: 'set-animation-state',
+                        actorId,
+                        animationName,
+                        state
+                    } as SetAnimationState))
+                    .catch((reason) => log.error('app', reason));
+            })
+            .catch((reason) => log.error('app', reason));
+        } else {
+            log.error('app', `Failed to set animation state on ${animationName}. Actor ${actorId} not found.`);
+        }
+    }
+
+    public animateTo(
+        actorId: string,
+        value: Partial<ActorLike>,
+        duration: number,
+        curve: number[],
+    ) {
+        const actor = this.actorSet[actorId];
+        if (!actor) {
+            return Promise.reject(`Failed animateTo. Actor ${actorId} not found`);
+        } else if (!Array.isArray(curve) || curve.length !== 4) {
+            return Promise.reject('`curve` parameter must be an array of four numbers. \
+            Try passing one of the predefined curves from `AnimationEaseCurves`');
+        } else {
+            return new Promise<void>((resolve, reject) => {
+                actor.created().then(() => {
+                    this.protocol.sendPayload({
+                        type: 'interpolate-actor',
+                        actorId,
+                        animationName: UUID(),
+                        value,
+                        duration,
+                        curve,
+                        enabled: true
+                    } as InterpolateActor, { resolve, reject });
+                }).catch((reason: any) => {
+                    log.error('app', `Failed animateTo. Actor ${actor.id}. ${(reason || '').toString()}`.trim());
+                });
+            });
+        }
+    }
+
+    public lookAt(actorId: string, targetId: string, lookAtMode: LookAtMode) {
+        const actor = this.actorSet[actorId];
+        if (actor) {
+            actor.created().then(() => {
+                this.protocol.sendPayload({
+                    type: 'look-at',
+                    actorId,
+                    targetId,
+                    lookAtMode
+                } as LookAt);
+            }).catch((reason: any) => {
+                log.error('app', `Failed lookAt. Actor ${actor.id}. ${(reason || '').toString()}`.trim());
+            });
+        } else {
+            log.error('app', `Failed lookAt. Actor ${actorId} not found.`);
+        }
+    }
+
+    /* TODO: Delete enable-collider payload and implement via patching mechanism.
+
+    public enableCollider(
+        actorId: string,
+        colliderType: 'box' | 'sphere',
+        collisionLayer: CollisionLayer,
+        isTrigger: boolean,
+        center: Vector3Like,
+        size: number | Vector3Like
+    ): ForwardPromise<Collider> {
+        const actor = this.actorSet[actorId];
+        if (!actor) {
+            return Promise.reject(`Failed enable collider. Actor ${actorId} not found`);
+        } else {
+            // Resolve by-reference values now, ensuring they won't change in the
+            // time between now and when this message is actually sent.
+            center = resolveJsonValues(center);
+            size = resolveJsonValues(size);
+            return createForwardPromise<Collider>(actor.collider, new Promise((resolve, reject) => {
+                actor.created().then(() => {
+                    let colliderPayload = {
+                        type: 'enable-collider',
+                        actorId,
+                    } as EnableCollider;
+
+                    switch (colliderType) {
+                        case 'box':
+                            colliderPayload = {
+                                ...colliderPayload,
+                                collider: {
+                                    enabled: true,
+                                    isTrigger,
+                                    collisionLayer,
+                                    colliderParams: {
+                                        colliderType: 'box',
+                                        center,
+                                        size: size as Partial<Vector3Like>
+                                    } as BoxColliderParams
+                                } as ColliderLike
+                            };
+                            break;
+                        case 'sphere':
+                            colliderPayload = {
+                                ...colliderPayload,
+                                collider: {
+                                    enabled: true,
+                                    isTrigger,
+                                    collisionLayer,
+                                    colliderParams: {
+                                        colliderType: 'sphere',
+                                        center,
+                                        radius: size as number
+                                    } as SphereColliderParams
+                                } as ColliderLike
+                            };
+                            break;
+                        default:
+                            reject(
+                                'Trying to enable a collider on the actor with an invalid collider type.' +
+                                `Type given is ${colliderType}`);
+                    }
+
+                    this.protocol.sendPayload(colliderPayload, {
+                        resolve: (payload: OperationResult) => {
+                            this.protocol.recvPayload(payload);
+                            if (payload.resultCode === 'error') {
+                                reject(payload.message);
+                            } else {
+                                resolve(actor.collider);
+                            }
+                        },
+                        reject
+                    });
+                }).catch((reason: any) => {
+                    reject(`Failed enable collider on actor ${actor.id}. ${(reason || '').toString()}`.trim());
+                });
+            }));
+        }
+    }
+    */
+    public updateSubscriptions(
+        actorId: string,
+        options: {
+            adds?: SubscriptionType | SubscriptionType[],
+            removes?: SubscriptionType | SubscriptionType[]
+        }
+    ) {
+        const actor = this.actorSet[actorId];
+        if (actor) {
+            actor.created().then(() => {
+                this.protocol.sendPayload({
+                    type: 'update-subscriptions',
+                    id: actorId,
+                    adds: options.adds,
+                    removes: options.removes
+                } as UpdateSubscriptions);
+            }).catch((reason: any) => {
+                log.error('app', `Failed to update subscriptions on actor ${actor.id}.`, reason);
+            });
+        } else {
+            log.error('app', `Failed to update subscriptions. Actor ${actorId} not found.`);
+        }
+    }
+
+    public updateCollisionEventSubscriptions(
+        actorId: string,
+        options: {
+            adds?: CollisionEventType | CollisionEventType[],
+            removes?: CollisionEventType | CollisionEventType[]
+        }
+    ) {
+        const actor = this.actorSet[actorId];
+        if (actor) {
+            actor.created().then(() => {
+                this.protocol.sendPayload({
+                    type: 'update-collision-event-subscriptions',
+                    actorId,
+                    adds: options.adds,
+                    removes: options.removes
+                } as UpdateCollisionEventSubscriptions);
+            }).catch((reason: any) => {
+                log.error('app', `Failed to update collision event subscriptions on actor ${actor.id}.`, reason);
+            });
+        } else {
+            log.error('app', `Failed to update collision event subscriptions. Actor ${actorId} not found.`);
+        }
+    }
+
+    public async startListening() {
+        try {
+            // Startup the handshake protocol.
+            const handshake = this.protocol =
+                new Handshake(this.context.conn, this.context.sessionId, OperatingModel.ServerAuthoritative);
+            await handshake.run();
+
+            // Switch to execution protocol.
+            const execution = this.protocol = new Execution(this.context);
+
+            this.updateActors = this.updateActors.bind(this);
+            this.localDestroyActors = this.localDestroyActors.bind(this);
+            this.userJoined = this.userJoined.bind(this);
+            this.userLeft = this.userLeft.bind(this);
+            this.updateUser = this.updateUser.bind(this);
+            this.performAction = this.performAction.bind(this);
+            this.receiveRPC = this.receiveRPC.bind(this);
+            this.collisionEventRaised = this.collisionEventRaised.bind(this);
+            this.setAnimationStateEventRaised = this.setAnimationStateEventRaised.bind(this);
+
+            execution.on('protocol.update-actors', this.updateActors);
+            execution.on('protocol.destroy-actors', this.localDestroyActors);
+            execution.on('protocol.user-joined', this.userJoined);
+            execution.on('protocol.user-left', this.userLeft);
+            execution.on('protocol.update-user', this.updateUser);
+            execution.on('protocol.perform-action', this.performAction);
+            execution.on('protocol.receive-rpc', this.receiveRPC);
+            execution.on('protocol.collision-event-raised', this.collisionEventRaised);
+            execution.on('protocol.set-animation-state', this.setAnimationStateEventRaised);
+
+            // Startup the execution protocol
+            execution.startListening();
+        } catch (e) {
+            log.error('app', e);
+        }
+    }
+
+    public start() {
+        if (!this.interval) {
+            this.interval = setInterval(() => this.update(), 0);
+            this.context.emitter.emit('started');
+        }
+    }
+
+    public stop() {
+        try {
+            if (this.interval) {
+                this.protocol.stopListening();
+                clearInterval(this.interval);
+                this.interval = undefined;
+                this.context.emitter.emit('stopped');
+                this.context.emitter.removeAllListeners();
+            }
+        } catch { }
+    }
+
+    public incrementGeneration() {
+        this.generation++;
+    }
+
+    public update() {
+        // Early out if no state changes occurred.
+        if (this.generation === this.prevGeneration) {
+            return;
+        }
+
+        this.prevGeneration = this.generation;
+
+        const syncObjects = [
+            ...Object.values(this.actorSet),
+            ...Object.values(this.context.assetManager.assets)
+        ] as Array<Patchable<any>>;
+
+        for (const patchable of syncObjects) {
+            const patch = patchable.internal.getPatchAndReset();
+            if (!patch) {
+                continue;
+            }
+
+            if (patchable instanceof Actor) {
+                this.protocol.sendPayload({
+                    type: 'actor-update',
+                    actor: patch as ActorLike
+                } as ActorUpdate);
+            } else if (patchable instanceof Asset) {
+                this.protocol.sendPayload({
+                    type: 'asset-update',
+                    asset: patch as AssetLike
+                } as AssetUpdate);
+            }
+        }
+    }
+
+    public sendDestroyActors(actorIds: string[]) {
+        if (actorIds.length) {
+            this.protocol.sendPayload({
+                type: 'destroy-actors',
+                actorIds,
+            } as DestroyActors);
+        }
+    }
+
+    public updateActors(sactors: Partial<ActorLike> | Array<Partial<ActorLike>>) {
+        if (!sactors) {
+            return;
+        }
+        if (!Array.isArray(sactors)) {
+            sactors = [sactors];
+        }
+        const newActorIds: string[] = [];
+        // Instantiate and store each actor.
+        sactors.forEach(sactor => {
+            const isNewActor = !this.actorSet[sactor.id];
+            const actor = isNewActor ? Actor.alloc(this.context, sactor.id) : this.actorSet[sactor.id];
+            this.actorSet[sactor.id] = actor;
+            actor.copy(sactor);
+            if (isNewActor) {
+                newActorIds.push(actor.id);
+            }
+        });
+        newActorIds.forEach(actorId => {
+            const actor = this.actorSet[actorId];
+            this.context.emitter.emit('actor-created', actor);
+        });
+    }
+
+    public sendPayload(payload: Payload): void {
+        this.protocol.sendPayload(payload);
+    }
+
+    public receiveRPC(procName: string, channelName: string, args: any[]) {
+        this.context.emitter.emit('context.receive-rpc', procName, channelName, args);
+    }
+
+    public onClose = () => {
+        this.stop();
+    }
+
+    public userJoined(suser: Partial<UserLike>) {
+        if (!this.userSet[suser.id]) {
+            const user = this.userSet[suser.id] = new User(this.context, suser.id);
+            user.copy(suser);
+            this.context.emitter.emit('user-joined', user);
+        }
+    }
+
+    public userLeft(userId: string) {
+        const user = this.userSet[userId];
+        if (user) {
+            delete this.userSet[userId];
+            this.context.emitter.emit('user-left', user);
+        }
+    }
+
+    public updateUser(suser: Partial<UserLike>) {
+        const isNewUser = !this.userSet[suser.id];
+        const user = isNewUser ? new User(this.context, suser.id) : this.userSet[suser.id];
+        user.copy(suser);
+        this.userSet[user.id] = user;
+        if (isNewUser) {
+            this.context.emitter.emit('user-joined', user);
+        } else {
+            this.context.emitter.emit('user-updated', user);
+        }
+    }
+
+    public performAction(actionEvent: ActionEvent) {
+        const user = this.userSet[actionEvent.userId];
+        if (user) {
+            const targetActor = this.actorSet[actionEvent.targetId];
+            if (targetActor) {
+                targetActor.internal.performAction(actionEvent);
+            }
+        }
+    }
+
+    public collisionEventRaised(collisionEvent: CollisionEvent) {
+        const actor = this.actorSet[collisionEvent.colliderOwnerId];
+        if (actor) {
+            actor.internal.collisionEventRaised(
+                collisionEvent.collisionEventType,
+                collisionEvent.collisionData);
+        }
+    }
+
+    public setAnimationStateEventRaised(actorId: string, animationName: string, state: SetAnimationStateOptions) {
+        const actor = this.context.actor(actorId);
+        if (actor) {
+            actor.internal.setAnimationStateEventRaised(animationName, state);
+        }
+    }
+
+    public localDestroyActors(actorIds: string[]) {
+        for (const actorId of actorIds) {
+            if (this.actorSet[actorId]) {
+                this.localDestroyActor(this.actorSet[actorId]);
+            }
+        }
+    }
+
+    public localDestroyActor(actor: Actor) {
+        // Collect this actor and all the children recursively
+        const actorIds: string[] = [];
+        // Recursively destroy children first
+        (actor.children || []).forEach(child => {
+            this.localDestroyActor(child);
+        });
+        // Remove actor from _actors
+        delete this.actorSet[actor.id];
+        // Raise event
+        this.context.emitter.emit('actor-destroyed', actor);
+    }
+
+    public destroyActor(actorId: string) {
+        const actor = this.actorSet[actorId];
+        if (actor) {
+            // Tell engine to destroy the actor (will destroy all children too)
+            this.sendDestroyActors([actorId]);
+            // Clean up the actor locally
+            this.localDestroyActor(actor);
+        }
+    }
+
+    public sendRigidBodyCommand(actorId: string, payload: Payload) {
+        this.protocol.sendPayload({
+            type: 'rigidbody-commands',
+            actorId,
+            commandPayloads: [payload]
+        } as RigidBodyCommands);
+    }
+
+    public setBehavior(actorId: string, newBehaviorType: BehaviorType) {
+        const actor = this.actorSet[actorId];
+        if (actor) {
+            actor.created().then(() => {
+                this.protocol.sendPayload({
+                    type: 'set-behavior',
+                    actorId,
+                    behaviorType: newBehaviorType || 'none'
+                } as SetBehavior);
+            }).catch((reason: any) => {
+                log.error('app', `Failed to set behavior on actor ${actor.id}.`, reason);
+            });
+        }
+    }
+}