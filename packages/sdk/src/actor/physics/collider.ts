/*!
 * Copyright (c) Microsoft Corporation. All rights reserved.
 * Licensed under the MIT License.
 */

import {
	Actor,
	ColliderEventType,
	ColliderGeometry,
	CollisionEventType,
	CollisionHandler,
	TriggerEventType,
	TriggerHandler
} from '../..';
import { ColliderInternal } from './colliderInternal';
import { float } from '@microsoft/mixed-reality-extension-common/src/math/types';

/**
 * Controls what the assigned actors will collide with.
 */
export enum CollisionLayer {
	/**
	 * Good for most actors. These will collide with all "physical" things: other default actors,
	 * navigation actors, and the non-MRE environment. It also blocks the UI cursor and receives press/grab events.
	 */
	Default = 'default',
	/**
	 * For actors considered part of the environment. Can move/teleport onto these colliders,
	 * but cannot click or grab them. For example, the floor, an invisible wall, or an elevator platform.
	 */
	Navigation = 'navigation',
	/**
	 * For "non-physical" actors. Only interact with the cursor (with press/grab events) and other holograms.
	 * For example, if you wanted a group of actors to behave as a separate physics simulation
	 * from the main scene.
	 */
	Hologram = 'hologram',
	/**
	 * Actors in this layer do not collide with anything but the UI cursor.
	 */
	UI = 'ui'
}

/**
 * Describes the properties of a collider.
 */
export interface ColliderLike {
	enabled: boolean;
	isTrigger: boolean;
<<<<<<< HEAD
	bounciness: float;
	staticFriction: float;
	dynamicFriction: float;
=======
	bounciness: number;
	staticFriction: number;
	dynamicFriction: number;
>>>>>>> 0224ad6a
	layer: CollisionLayer;
	geometry: ColliderGeometry;
	eventSubscriptions: ColliderEventType[];
}

/**
 * A collider represents the abstraction of a physics collider object on the host.
 */
export class Collider implements ColliderLike {
	/** @hidden */
	public $DoNotObserve = ['_internal'];

	private _internal: ColliderInternal;

	public enabled = true;
	public isTrigger = false;
	public bounciness = 0.0;
	public staticFriction = 0.0;
	public dynamicFriction = 0.0;
	public layer = CollisionLayer.Default;
	public geometry: Readonly<ColliderGeometry>;

	/** @hidden */
	public get internal() { return this._internal; }

	/**
	 * The current event subscriptions that are active on this collider.
	 */
	public get eventSubscriptions(): ColliderEventType[] {
		return this.internal.eventSubscriptions;
	}

	/**
	 * @hidden
	 * Creates a new Collider instance.
	 * @param $owner The owning actor instance. Field name is prefixed with a dollar sign so that it is ignored by
	 * the actor patch detection system.
	 * @param initFrom The collider like to use to init from.
	 */
	constructor(private $owner: Actor, from: Partial<ColliderLike>) {
		if (from) {
			if (!from.geometry || !from.geometry.shape) {
				throw new Error("Must provide valid collider params containing a valid shape");
			}

			this._internal = new ColliderInternal(this, $owner);
			if (from.geometry !== undefined) { this.geometry = from.geometry; }
			if (from.enabled !== undefined) { this.enabled = from.enabled; }
			if (from.isTrigger !== undefined) { this.isTrigger = from.isTrigger; }
			if (from.bounciness !== undefined) { this.bounciness = from.bounciness; }
			if (from.staticFriction !== undefined) {this.staticFriction = from.staticFriction; }
			if (from.dynamicFriction !== undefined) {this.dynamicFriction = from.dynamicFriction; }
			if (from.layer !== undefined) { this.layer = from.layer; }
			
		} else {
			throw new Error("Must provide a valid collider-like to initialize from.");
		}
	}

	/**
	 * Add a collision event handler for the given collision event state.
	 * @param eventType The type of the collision event.
	 * @param handler The handler to call when a collision event with the matching
	 * collision event state is received.
	 */
	public onCollision(eventType: CollisionEventType, handler: CollisionHandler) {
		this.internal.on(eventType, handler);
	}

	/**
	 * Remove the collision handler for the given collision event state.
	 * @param eventType The type of the collision event.
	 * @param handler The handler to remove.
	 */
	public offCollision(eventType: CollisionEventType, handler: CollisionHandler) {
		this.internal.off(eventType, handler);
	}

	/**
	 * Add a trigger event handler for the given collision event state.
	 * @param eventType The type of the trigger event.
	 * @param handler The handler to call when a trigger event with the matching
	 * collision event state is received.
	 */
	public onTrigger(eventType: TriggerEventType, handler: TriggerHandler) {
		this.internal.on(eventType, handler);
	}

	/**
	 * Remove the trigger handler for the given collision event state.
	 * @param eventType The type of the trigger event.
	 * @param handler The handler to remove.
	 */
	public offTrigger(eventType: TriggerEventType, handler: TriggerHandler) {
		this.internal.off(eventType, handler);
	}

	/** @hidden */
	public toJSON() {
		return {
			enabled: this.enabled,
			isTrigger: this.isTrigger,
			bounciness: this.bounciness,
			staticFriction: this.staticFriction,
			dynamicFriction: this.dynamicFriction,
			layer: this.layer,
			geometry: this.geometry,
			eventSubscriptions: this.eventSubscriptions
		} as ColliderLike;
	}
}<|MERGE_RESOLUTION|>--- conflicted
+++ resolved
@@ -13,7 +13,6 @@
 	TriggerHandler
 } from '../..';
 import { ColliderInternal } from './colliderInternal';
-import { float } from '@microsoft/mixed-reality-extension-common/src/math/types';
 
 /**
  * Controls what the assigned actors will collide with.
@@ -47,15 +46,9 @@
 export interface ColliderLike {
 	enabled: boolean;
 	isTrigger: boolean;
-<<<<<<< HEAD
-	bounciness: float;
-	staticFriction: float;
-	dynamicFriction: float;
-=======
 	bounciness: number;
 	staticFriction: number;
 	dynamicFriction: number;
->>>>>>> 0224ad6a
 	layer: CollisionLayer;
 	geometry: ColliderGeometry;
 	eventSubscriptions: ColliderEventType[];
@@ -106,10 +99,10 @@
 			if (from.enabled !== undefined) { this.enabled = from.enabled; }
 			if (from.isTrigger !== undefined) { this.isTrigger = from.isTrigger; }
 			if (from.bounciness !== undefined) { this.bounciness = from.bounciness; }
-			if (from.staticFriction !== undefined) {this.staticFriction = from.staticFriction; }
-			if (from.dynamicFriction !== undefined) {this.dynamicFriction = from.dynamicFriction; }
+			if (from.staticFriction !== undefined) { this.staticFriction = from.staticFriction; }
+			if (from.dynamicFriction !== undefined) { this.dynamicFriction = from.dynamicFriction; }
 			if (from.layer !== undefined) { this.layer = from.layer; }
-			
+
 		} else {
 			throw new Error("Must provide a valid collider-like to initialize from.");
 		}
