/*!
 * Copyright (c) Microsoft Corporation. All rights reserved.
 * Licensed under the MIT License.
 */

import {
	Actionable,
	ActionEvent,
	Actor,
	ActorLike,
	Behavior,
	CollisionData,
	CollisionEventType,
<<<<<<< HEAD
	DiscreteAction,
=======
	SetAnimationStateOptions,
>>>>>>> 8ce85cf0
	TriggerEventType
} from '..';
import {
	ExportedPromise,
	InternalPatchable
} from '../internal';
import { ColliderInternal } from './physics/colliderInternal';

/**
 * @hidden
 */
export class ActorInternal implements InternalPatchable<ActorLike> {
	public observing = true;
	public patch: ActorLike;
	public behavior: Behavior;
	public createdPromises: ExportedPromise[];
	public created: { success: boolean; reason?: any };

	public get collider(): ColliderInternal {
		return this.actor.collider ? this.actor.collider.internal : undefined;
	}

	constructor(public actor: Actor) {
	}

	public performAction(actionEvent: ActionEvent) {
		const behavior = (this.behavior && this.behavior.behaviorType === actionEvent.behaviorType)
			? this.behavior : undefined;
		if (behavior && behavior._supportsAction(actionEvent.actionName)) {
			behavior._performAction(actionEvent.actionName, actionEvent.actionState, actionEvent.user, actionEvent.actionData);
		} else {
			const action = (this.actor as any)[actionEvent.actionName.toLowerCase()] as Actionable;
			if (action) {
				action._performAction(actionEvent.user, actionEvent.actionState, actionEvent.actionData);
			}
		}
	}

	public collisionEventRaised(collisionEventType: CollisionEventType, collisionData: CollisionData) {
		if (this.collider) {
			this.collider.eventReceived(collisionEventType, collisionData);
		}
	}

	public triggerEventRaised(triggerEventType: TriggerEventType, otherActor: Actor) {
		if (this.collider) {
			this.collider.eventReceived(triggerEventType, otherActor);
		}
	}

	public getPatchAndReset(): ActorLike {
		const patch = this.patch;
		if (patch) {
			patch.id = this.actor.id;
			delete this.patch;
			return Actor.sanitize(patch);
		}
	}

	public notifyCreated(success: boolean, reason?: any): void {
		this.created = { success, reason };
		if (this.createdPromises) {
			const createdPromises = this.createdPromises;
			delete this.createdPromises;
			for (const promise of createdPromises) {
				if (success) {
					promise.resolve();
				} else {
					promise.reject(reason);
				}
			}
		}
	}

	public enqueueCreatedPromise(promise: ExportedPromise): void {
		this.createdPromises = this.createdPromises || [];
		this.createdPromises.push(promise);
	}
}<|MERGE_RESOLUTION|>--- conflicted
+++ resolved
@@ -11,11 +11,6 @@
 	Behavior,
 	CollisionData,
 	CollisionEventType,
-<<<<<<< HEAD
-	DiscreteAction,
-=======
-	SetAnimationStateOptions,
->>>>>>> 8ce85cf0
 	TriggerEventType
 } from '..';
 import {
