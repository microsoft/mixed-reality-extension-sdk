/*!
 * Copyright (c) Microsoft Corporation. All rights reserved.
 * Licensed under the MIT License.
 */

import * as MRE from '@microsoft/mixed-reality-extension-sdk';

import { Test } from '../test';

const defaultPegColor = MRE.Color3.FromInts(79, 36, 6);
const defaultBallColor = MRE.Color3.FromInts(220, 150, 150);
const collisionPegColor = MRE.Color3.FromInts(0, 252, 75);

export default class PhysicsSimTest extends Test {
    public expectedResultDescription = "Balls trickle through the plinko board";
    private interval: NodeJS.Timeout;
    private pegMat: MRE.Material;
    private ballMat: MRE.Material;
    private collRefCount = 0;
    private ballCount = 0;
    private counterPlane: MRE.Actor;

    public async run(root: MRE.Actor): Promise<boolean> {
        this.pegMat = this.app.context.assetManager.createMaterial('peg', {
            color: defaultPegColor
        }).value;
        this.ballMat = this.app.context.assetManager.createMaterial('ball', {
            color: defaultBallColor
        }).value;

<<<<<<< HEAD
        await this.createPegField(root, 2, 2);
        this.interval = setInterval(() => this.spawnBall(root, 1.5, 1.3), 1000);
=======
        await this.createCounterPlane(2, 1.25);

        await this.createPegField(2, 1);
        this.interval = setInterval(() => this.spawnBall(1.5, 1.5), 1000);
>>>>>>> e036ae2e

        await this.stoppedAsync();
        return true;
    }

    public cleanup() {
        clearInterval(this.interval);
    }

    private async createCounterPlane(width: number, height: number) {
        // Create the ball count text objects
        this.counterPlane = MRE.Actor.CreateEmpty(this.app.context, {
            actor: {
                transform: {
                    app: { position: { x: -width / 2, y: height + 0.2, z: 0.1 } }
                },
                text: {
                    contents: `Ball count: ${this.ballCount}`,
                    anchor: MRE.TextAnchorLocation.MiddleLeft,
                    height: .2
                }
            }
        }).value;

        // Create the trigger plane for the ball counter.
        MRE.Actor.CreatePrimitive(this.app.context, {
            definition: {
                shape: MRE.PrimitiveShape.Plane,
                dimensions: { x: width, y: 0, z: 2}
            },
            addCollider: true,
            actor: {
                transform: {
                    local: { position: { x: 0, y: height, z: 0 } }
                },
                appearance: { enabled: false },
            }
        }).then(actor => {
            actor.collider.isTrigger = true;
            actor.collider.onTrigger('trigger-enter', _ => {
                ++this.ballCount;
                this.counterPlane.text.contents = `Ball count: ${this.ballCount}`;
            });
        }).catch();
    }

    private async createPegField(
        root: MRE.Actor,
        width: number, height: number,
        pegRadius = 0.02, spacing = 0.2, verticalDistort = 1.1
    ) {

        const finalPosition = new MRE.Vector3(width / 2, height, -0.07);
        const position = new MRE.Vector3(-width / 2, 0.25, -0.07);
        let oddRow = 0;

        while (position.x <= finalPosition.x && position.y <= finalPosition.y) {
            MRE.Actor.CreatePrimitive(this.app.context, {
                definition: {
                    shape: MRE.PrimitiveShape.Cylinder,
                    dimensions: { x: 0, y: 0, z: 0.2 },
                    radius: pegRadius
                },
                addCollider: true,
                actor: {
                    parentId: root.id,
                    transform: { local: { position } },
                    appearance: { materialId: this.pegMat.id }
                }
            }).then(actor => {
                if (actor.collider) {
                    actor.collider.onCollision('collision-enter', data => {
                        ++this.collRefCount;
                        if (this.collRefCount === 1) {
                            actor.appearance.material.color.set(
                                collisionPegColor.r,
                                collisionPegColor.g,
                                collisionPegColor.b,
                                actor.appearance.material.color.a);
                        }
                    });

                    actor.collider.onCollision('collision-exit', data => {
                        --this.collRefCount;
                        if (this.collRefCount === 0) {
                            actor.appearance.material.color.set(
                                defaultPegColor.r,
                                defaultPegColor.g,
                                defaultPegColor.b,
                                actor.appearance.material.color.a);
                        }
                    });
                }
            }).catch();

            position.x += spacing;
            if (position.x > finalPosition.x) {
                position.y += verticalDistort * spacing;
                oddRow = 1 - oddRow;

                position.x = -width / 2 + oddRow * spacing / 2;
            }
        }
    }

    private spawnBall(root: MRE.Actor, width: number, height: number, ballRadius = 0.07, killTimeout = 5000) {
        const ball = MRE.Actor.CreatePrimitive(this.app.context, {
            definition: {
                shape: MRE.PrimitiveShape.Sphere,
                radius: ballRadius
            },
            addCollider: true,
            actor: {
                parentId: root.id,
                appearance: { materialId: this.ballMat.id },
                transform: {
                    local: { position: { x: -width / 2 + width * Math.random(), y: height, z: -0.1 } }
                },
                rigidBody: {
                    mass: 3,
                    constraints: [MRE.RigidBodyConstraints.FreezePositionZ]
                }
            }
        }).value;

        setTimeout(() => {
            // We need to disable rendering and move the ball before destroying it so that if it is currently
            // colliding with a peg, it will exit collision first for the ref counting to work properly.  Then
            // we can destroy it after another second to process the move on the client.
            ball.appearance.enabled = false;
            ball.transform.app.position = new MRE.Vector3(0, -10, 0);
            setTimeout(() => ball.destroy(), 1000);
        }, killTimeout);
    }
}<|MERGE_RESOLUTION|>--- conflicted
+++ resolved
@@ -28,15 +28,10 @@
             color: defaultBallColor
         }).value;
 
-<<<<<<< HEAD
-        await this.createPegField(root, 2, 2);
-        this.interval = setInterval(() => this.spawnBall(root, 1.5, 1.3), 1000);
-=======
-        await this.createCounterPlane(2, 1.25);
+        await this.createCounterPlane(root, 2, 1.25);
 
-        await this.createPegField(2, 1);
-        this.interval = setInterval(() => this.spawnBall(1.5, 1.5), 1000);
->>>>>>> e036ae2e
+        await this.createPegField(root, 2, 1);
+        this.interval = setInterval(() => this.spawnBall(root, 1.5, 1.5), 1000);
 
         await this.stoppedAsync();
         return true;
@@ -46,10 +41,11 @@
         clearInterval(this.interval);
     }
 
-    private async createCounterPlane(width: number, height: number) {
+    private async createCounterPlane(root: MRE.Actor, width: number, height: number) {
         // Create the ball count text objects
         this.counterPlane = MRE.Actor.CreateEmpty(this.app.context, {
             actor: {
+                parentId: root.id,
                 transform: {
                     app: { position: { x: -width / 2, y: height + 0.2, z: 0.1 } }
                 },
@@ -65,10 +61,11 @@
         MRE.Actor.CreatePrimitive(this.app.context, {
             definition: {
                 shape: MRE.PrimitiveShape.Plane,
-                dimensions: { x: width, y: 0, z: 2}
+                dimensions: { x: width, y: 0, z: 2 }
             },
             addCollider: true,
             actor: {
+                parentId: root.id,
                 transform: {
                     local: { position: { x: 0, y: height, z: 0 } }
                 },
