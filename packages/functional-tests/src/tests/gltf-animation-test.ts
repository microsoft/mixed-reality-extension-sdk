/*!
 * Copyright (c) Microsoft Corporation. All rights reserved.
 * Licensed under the MIT License.
 */

import * as MRE from '@microsoft/mixed-reality-extension-sdk';

import { Test } from '../test';

export default class GltfAnimationTest extends Test {
<<<<<<< HEAD
	public expectedResultDescription = "Cesium Man walking";
	private assets: MRE.AssetContainer;
=======
	public expectedResultDescription = "Click to toggle walk animation";

	private assets: MRE.AssetContainer;
	private animating = false;
	private rawGltf: MRE.Actor;
	private prefab: MRE.Actor;
>>>>>>> 28e5682e

	public cleanup() {
		this.assets.unload();
	}

	public async run(root: MRE.Actor): Promise<boolean> {
		this.assets = new MRE.AssetContainer(this.app.context);
<<<<<<< HEAD
		const tester = MRE.Actor.CreateFromPrefab(this.app.context, {
			prefabId: await this.assets.loadGltf('https://raw.githubusercontent.com/' +
				'KhronosGroup/glTF-Sample-Models/master/2.0/CesiumMan/glTF-Binary/CesiumMan.glb'
			),
=======

		this.rawGltf = MRE.Actor.CreateFromGltf(this.app.context, {
			resourceUrl: 'https://raw.githubusercontent.com/KhronosGroup/glTF-Sample-Models' +
				'/master/2.0/CesiumMan/glTF-Binary/CesiumMan.glb',
			colliderType: 'box',
>>>>>>> 28e5682e
			actor: {
				parentId: root.id,
				transform: {
					local: {
						position: { x: -1, z: -1 }
					}
				}
			}
		});

		this.rawGltf.setBehavior(MRE.ButtonBehavior)
			.onClick(() => this.setAnimationState(this.animating = !this.animating));

		this.prefab = MRE.Actor.CreateFromPrefab(this.app.context, {
			prefabId:
				(await this.assets.loadGltf('https://raw.githubusercontent.com/KhronosGroup/' +
					'glTF-Sample-Models/master/2.0/CesiumMan/glTF-Binary/CesiumMan.glb', 'box')
				)
				.find(a => !!a.prefab).id,
			actor: {
				parentId: root.id,
				transform: {
					local: {
						position: { x: 1, z: -1 }
					}
				}
			}
		});

		this.prefab.setBehavior(MRE.ButtonBehavior)
			.onClick(() => this.setAnimationState(this.animating = !this.animating));

		await this.stoppedAsync();
		return true;
	}

	private setAnimationState(play: boolean): void {
		if (play) {
			this.rawGltf.enableAnimation('animation:0');
			this.prefab.enableAnimation('animation:0');
		} else {
			this.rawGltf.disableAnimation('animation:0');
			this.prefab.disableAnimation('animation:0');
		}
	}
}
<|MERGE_RESOLUTION|>--- conflicted
+++ resolved
@@ -1,86 +1,53 @@
-/*!
- * Copyright (c) Microsoft Corporation. All rights reserved.
- * Licensed under the MIT License.
- */
-
-import * as MRE from '@microsoft/mixed-reality-extension-sdk';
-
-import { Test } from '../test';
-
-export default class GltfAnimationTest extends Test {
-<<<<<<< HEAD
-	public expectedResultDescription = "Cesium Man walking";
-	private assets: MRE.AssetContainer;
-=======
-	public expectedResultDescription = "Click to toggle walk animation";
-
-	private assets: MRE.AssetContainer;
-	private animating = false;
-	private rawGltf: MRE.Actor;
-	private prefab: MRE.Actor;
->>>>>>> 28e5682e
-
-	public cleanup() {
-		this.assets.unload();
-	}
-
-	public async run(root: MRE.Actor): Promise<boolean> {
-		this.assets = new MRE.AssetContainer(this.app.context);
-<<<<<<< HEAD
-		const tester = MRE.Actor.CreateFromPrefab(this.app.context, {
-			prefabId: await this.assets.loadGltf('https://raw.githubusercontent.com/' +
-				'KhronosGroup/glTF-Sample-Models/master/2.0/CesiumMan/glTF-Binary/CesiumMan.glb'
-			),
-=======
-
-		this.rawGltf = MRE.Actor.CreateFromGltf(this.app.context, {
-			resourceUrl: 'https://raw.githubusercontent.com/KhronosGroup/glTF-Sample-Models' +
-				'/master/2.0/CesiumMan/glTF-Binary/CesiumMan.glb',
-			colliderType: 'box',
->>>>>>> 28e5682e
-			actor: {
-				parentId: root.id,
-				transform: {
-					local: {
-						position: { x: -1, z: -1 }
-					}
-				}
-			}
-		});
-
-		this.rawGltf.setBehavior(MRE.ButtonBehavior)
-			.onClick(() => this.setAnimationState(this.animating = !this.animating));
-
-		this.prefab = MRE.Actor.CreateFromPrefab(this.app.context, {
-			prefabId:
-				(await this.assets.loadGltf('https://raw.githubusercontent.com/KhronosGroup/' +
-					'glTF-Sample-Models/master/2.0/CesiumMan/glTF-Binary/CesiumMan.glb', 'box')
-				)
-				.find(a => !!a.prefab).id,
-			actor: {
-				parentId: root.id,
-				transform: {
-					local: {
-						position: { x: 1, z: -1 }
-					}
-				}
-			}
-		});
-
-		this.prefab.setBehavior(MRE.ButtonBehavior)
-			.onClick(() => this.setAnimationState(this.animating = !this.animating));
-
-		await this.stoppedAsync();
-		return true;
-	}
-
-	private setAnimationState(play: boolean): void {
-		if (play) {
-			this.rawGltf.enableAnimation('animation:0');
-			this.prefab.enableAnimation('animation:0');
-		} else {
-			this.rawGltf.disableAnimation('animation:0');
-			this.prefab.disableAnimation('animation:0');
-		}
-	}
-}
+/*!
+ * Copyright (c) Microsoft Corporation. All rights reserved.
+ * Licensed under the MIT License.
+ */
+
+import * as MRE from '@microsoft/mixed-reality-extension-sdk';
+
+import { Test } from '../test';
+
+export default class GltfAnimationTest extends Test {
+	public expectedResultDescription = "Click to toggle walk animation";
+
+	private assets: MRE.AssetContainer;
+	private animating = false;
+	private prefab: MRE.Actor;
+
+	public cleanup() {
+		this.assets.unload();
+	}
+
+	public async run(root: MRE.Actor): Promise<boolean> {
+		this.assets = new MRE.AssetContainer(this.app.context);
+
+		this.prefab = MRE.Actor.CreateFromPrefab(this.app.context, {
+			prefabId:
+				(await this.assets.loadGltf('https://raw.githubusercontent.com/KhronosGroup/' +
+					'glTF-Sample-Models/master/2.0/CesiumMan/glTF-Binary/CesiumMan.glb', 'box')
+				),
+			actor: {
+				parentId: root.id,
+				transform: {
+					local: {
+						position: { z: -1 }
+					}
+				}
+			}
+		});
+
+		this.prefab.setBehavior(MRE.ButtonBehavior)
+			.onClick(() => this.setAnimationState(this.animating = !this.animating));
+
+		await this.stoppedAsync();
+		return true;
+	}
+
+	private setAnimationState(play: boolean): void {
+		if (play) {
+			this.prefab.enableAnimation('animation:0');
+		} else {
+			this.prefab.disableAnimation('animation:0');
+		}
+	}
+}