--- conflicted
+++ resolved
@@ -6,11 +6,6 @@
 import * as MRE from '@microsoft/mixed-reality-extension-sdk';
 
 import { Test } from '../test';
-<<<<<<< HEAD
-import { TableLayout } from '../utils/tableLayout';
-=======
-import { LeftRightSwing } from '../utils/animations';
->>>>>>> 8ce85cf0
 
 export default class CollisionLayerTest extends Test {
 	public expectedResultDescription = "Observe different collision layer interactions";
