/*!
 * Copyright (c) Microsoft Corporation. All rights reserved.
 * Licensed under the MIT License.
 */

import * as MRE from '@microsoft/mixed-reality-extension-sdk';

import { Test } from '../test';

export default class GltfConcurrencyTest extends Test {
	public expectedResultDescription = "Cesium man, a bottle, and maybe a gearbox.";
	private assets: MRE.AssetContainer;

	public async run(root: MRE.Actor): Promise<boolean> {
<<<<<<< HEAD
		this.assets = new MRE.AssetContainer(this.app.context);

		const runnerPromise = MRE.Actor.CreateFromGltf(this.app.context, {
=======
		const runner = MRE.Actor.CreateFromGltf(this.app.context, {
>>>>>>> fefff335
			// tslint:disable-next-line:max-line-length
			resourceUrl: `https://raw.githubusercontent.com/KhronosGroup/glTF-Sample-Models/master/2.0/CesiumMan/glTF-Binary/CesiumMan.glb`,
			actor: {
				name: 'runner',
				parentId: root.id,
				transform: { local: { position: { x: 0.66, y: 0.0, z: -0.5 } } }
			}
		});

		const gearbox = MRE.Actor.CreateFromGltf(this.app.context, {
			// tslint:disable-next-line:max-line-length
			resourceUrl: 'https://raw.githubusercontent.com/KhronosGroup/glTF-Sample-Models/master/2.0/GearboxAssy/glTF/GearboxAssy.gltf',
			actor: {
				name: 'gearbox',
				parentId: root.id,
				transform: { local: { position: { x: 16, y: 0.3, z: -1.5 }, scale: { x: 0.1, y: 0.1, z: 0.1 } } }
			}
		});

		const bottlePromise = this.assets.loadGltf(
			// tslint:disable-next-line:max-line-length
			'https://raw.githubusercontent.com/KhronosGroup/glTF-Sample-Models/master/2.0/WaterBottle/glTF/WaterBottle.gltf');

		runner.enableAnimation('animation:0');

		try {
			await gearbox.created();
		} catch (e) {
			console.log('Gearbox didn\'t load, as expected in Altspace');
		}

<<<<<<< HEAD
		let runnerActor: MRE.Actor;
		let bottleAssets: MRE.Asset[];
		try {
			[runnerActor, bottleAssets] = await Promise.all([runnerPromise, bottlePromise]);
=======
		let bottleAsset: MRE.AssetGroup;
		try {
			let _: any;
			[_, bottleAsset] = await Promise.all([runner.created(), bottlePromise]);
>>>>>>> fefff335
		} catch (errs) {
			console.error(errs);
			return false;
		}

		MRE.Actor.CreateFromPrefab(this.app.context, {
			prefabId: bottleAssets.find(a => a.prefab !== null).id,
			actor: {
				name: 'bottle',
				parentId: root.id,
				transform: { local: { position: { x: -.66, y: 0.5, z: -1 }, scale: { x: 4, y: 4, z: 4 } } }
			}
		});

		await this.stoppedAsync();
		return true;
	}

	public cleanup() {
		this.assets.unload();
	}
}<|MERGE_RESOLUTION|>--- conflicted
+++ resolved
@@ -12,13 +12,9 @@
 	private assets: MRE.AssetContainer;
 
 	public async run(root: MRE.Actor): Promise<boolean> {
-<<<<<<< HEAD
 		this.assets = new MRE.AssetContainer(this.app.context);
 
-		const runnerPromise = MRE.Actor.CreateFromGltf(this.app.context, {
-=======
 		const runner = MRE.Actor.CreateFromGltf(this.app.context, {
->>>>>>> fefff335
 			// tslint:disable-next-line:max-line-length
 			resourceUrl: `https://raw.githubusercontent.com/KhronosGroup/glTF-Sample-Models/master/2.0/CesiumMan/glTF-Binary/CesiumMan.glb`,
 			actor: {
@@ -50,17 +46,10 @@
 			console.log('Gearbox didn\'t load, as expected in Altspace');
 		}
 
-<<<<<<< HEAD
-		let runnerActor: MRE.Actor;
 		let bottleAssets: MRE.Asset[];
 		try {
-			[runnerActor, bottleAssets] = await Promise.all([runnerPromise, bottlePromise]);
-=======
-		let bottleAsset: MRE.AssetGroup;
-		try {
 			let _: any;
-			[_, bottleAsset] = await Promise.all([runner.created(), bottlePromise]);
->>>>>>> fefff335
+			[_, bottleAssets] = await Promise.all([runner.created(), bottlePromise]);
 		} catch (errs) {
 			console.error(errs);
 			return false;
