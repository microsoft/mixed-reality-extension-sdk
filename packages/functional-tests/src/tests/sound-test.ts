--- conflicted
+++ resolved
@@ -50,13 +50,9 @@
 		];
 
 	public async run(root: MRE.Actor): Promise<boolean> {
-<<<<<<< HEAD
 		this.assets = new MRE.AssetContainer(this.app.context);
-		const musicButtonPromise = MRE.Actor.CreatePrimitive(this.app.context, {
-=======
 
 		const musicButton = MRE.Actor.CreatePrimitive(this.app.context, {
->>>>>>> fefff335
 			definition: {
 				shape: MRE.PrimitiveShape.Sphere,
 				radius: 0.2,
@@ -80,11 +76,7 @@
 			'music',
 			{ uri: `${this.baseUrl}/FTUI_Music.ogg` }
 		);
-<<<<<<< HEAD
-		const musicSoundInstance = musicButtonPromise.value.startSound(musicAsset.id,
-=======
-		const musicSoundInstance = musicButton.startSound(musicAssetPromise.value.id,
->>>>>>> fefff335
+		const musicSoundInstance = musicButton.startSound(musicAsset.id,
 			{
 				volume: 0.2,
 				looping: true,
@@ -134,15 +126,10 @@
 		const playNotes = async () => {
 			for (const chord of this.chords) {
 				for (const note of chord) {
-<<<<<<< HEAD
-					notesButtonPromise.value.startSound(notesAsset.id,
-=======
-					notesButton.startSound(notesAssetPromise.value.id,
->>>>>>> fefff335
-						{
-							doppler: 0.0,
-							pitch: note,
-						});
+					notesButton.startSound(notesAsset.id, {
+						doppler: 0.0,
+						pitch: note,
+					});
 				}
 				await delay(200);
 			}
@@ -196,11 +183,7 @@
 			'truck',
 			{ uri: `${this.baseUrl}/Car_Engine_Loop.wav` }
 		);
-<<<<<<< HEAD
-		const dopplerSoundInstance = dopplerMoverPromise.value.startSound(dopplerAsset.id,
-=======
-		const dopplerSoundInstance = dopplerMover.startSound(dopplerAssetPromise.value.id,
->>>>>>> fefff335
+		const dopplerSoundInstance = dopplerMover.startSound(dopplerAsset.id,
 			{
 				volume: 0.5,
 				looping: true,
