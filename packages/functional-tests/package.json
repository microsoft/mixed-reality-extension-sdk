{
  "name": "functional-tests",
<<<<<<< HEAD
  "version": "0.13.3-webrtc.2",
=======
  "version": "0.14.0",
>>>>>>> 18aee125
  "private": true,
  "description": "",
  "main": "built/server.js",
  "author": "Microsoft Corporation",
  "license": "MIT",
  "engines": {
    "node": ">=8.12.0",
    "npm": ">=6.4.1"
  },
  "scripts": {
    "clean": "tsc --build --clean",
    "build": " tsc --build && npm run lint",
    "lint": "tslint -p ./tsconfig.json -c tslint.json",
    "start": "node .",
    "debug": "node --nolazy --inspect-brk=9229 .",
    "deploy": "@powershell ../../scripts/compress.ps1 -app 'functional-tests' && @powershell ../../scripts/deploy.ps1 -group 'mre-apps-linux' -name 'mre-functional-tests' -app 'functional-tests' && rm functional-tests.zip"
  },
  "devDependencies": {
    "tslint": "5.11.0",
    "typescript": "3.0.3"
  },
  "dependencies": {
<<<<<<< HEAD
    "@microsoft/gltf-gen": "^0.13.3-webrtc.2",
    "@microsoft/mixed-reality-extension-altspacevr-extras": "^0.13.3-webrtc.2",
    "@microsoft/mixed-reality-extension-sdk": "^0.13.3-webrtc.2",
=======
    "@microsoft/gltf-gen": "^0.14.0",
    "@microsoft/mixed-reality-extension-altspacevr-extras": "^0.14.0",
    "@microsoft/mixed-reality-extension-sdk": "^0.14.0",
>>>>>>> 18aee125
    "@types/dotenv": "^6.1.0",
    "@types/node": "^10.3.1",
    "@types/restify": "^7.2.0",
    "dotenv": "^6.2.0",
    "restify": "^7.2.0",
    "tslib": "1.9.3"
  }
}<|MERGE_RESOLUTION|>--- conflicted
+++ resolved
@@ -1,10 +1,6 @@
 {
   "name": "functional-tests",
-<<<<<<< HEAD
-  "version": "0.13.3-webrtc.2",
-=======
   "version": "0.14.0",
->>>>>>> 18aee125
   "private": true,
   "description": "",
   "main": "built/server.js",
@@ -27,15 +23,9 @@
     "typescript": "3.0.3"
   },
   "dependencies": {
-<<<<<<< HEAD
-    "@microsoft/gltf-gen": "^0.13.3-webrtc.2",
-    "@microsoft/mixed-reality-extension-altspacevr-extras": "^0.13.3-webrtc.2",
-    "@microsoft/mixed-reality-extension-sdk": "^0.13.3-webrtc.2",
-=======
     "@microsoft/gltf-gen": "^0.14.0",
     "@microsoft/mixed-reality-extension-altspacevr-extras": "^0.14.0",
     "@microsoft/mixed-reality-extension-sdk": "^0.14.0",
->>>>>>> 18aee125
     "@types/dotenv": "^6.1.0",
     "@types/node": "^10.3.1",
     "@types/restify": "^7.2.0",
