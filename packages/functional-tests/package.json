{
  "name": "functional-tests",
  "version": "0.1.6",
  "private": true,
  "description": "",
  "main": "built/server.js",
  "author": "Microsoft Corporation",
  "license": "MIT",
  "engines": {
    "node": ">=8.12.0",
    "npm": ">=6.4.1"
  },
  "scripts": {
    "clean": "tsc --build --clean",
    "build": " tsc --build && npm run lint",
    "lint": "tslint -p ./tsconfig.json -c tslint.json",
    "start": "node .",
    "debug": "node --nolazy --inspect-brk=9229 .",
    "deploy": "@powershell ../../scripts/compress.ps1 -app 'functional-tests' && @powershell ../../scripts/deploy.ps1 -group 'mre-apps-linux' -name 'mre-functional-tests' -app 'functional-tests' && rm functional-tests.zip"
  },
  "devDependencies": {
    "@types/node": "^10.3.1",
    "@types/restify": "^7.2.0",
    "tslint": "5.11.0",
    "typescript": "3.0.3"
  },
  "dependencies": {
<<<<<<< HEAD
    "@microsoft/mixed-reality-extension-sdk": "^0.2.1",
    "@microsoft/gltf-gen": "^0.2.2",
    "restify": "^7.2.0"
=======
    "@microsoft/mixed-reality-extension-sdk": "^0.2.2",
    "restify": "^7.2.0",
    "tslib": "1.9.3"
>>>>>>> 0ebcc27e
  }
}<|MERGE_RESOLUTION|>--- conflicted
+++ resolved
@@ -25,14 +25,9 @@
     "typescript": "3.0.3"
   },
   "dependencies": {
-<<<<<<< HEAD
-    "@microsoft/mixed-reality-extension-sdk": "^0.2.1",
     "@microsoft/gltf-gen": "^0.2.2",
-    "restify": "^7.2.0"
-=======
     "@microsoft/mixed-reality-extension-sdk": "^0.2.2",
     "restify": "^7.2.0",
     "tslib": "1.9.3"
->>>>>>> 0ebcc27e
   }
 }